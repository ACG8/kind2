type rational = { n: int; d: int };

<<<<<<< HEAD
node X(s: int; const array_size: int) returns ();
=======
node X(s: int; const array_size: int) returns (A8: int^2);
>>>>>>> aa4b3cd7
const array_default = 0;
var 
  A1, A2, A7: int^array_size;
  A3, A4: int^array_size^array_size;
  A5: [int, bool]^array_size;
  A6: rational^array_size;
  i: real;
  j: bool;

let

  -- These identifiers are hidden in the array definitions
  i = 0.0;
  j = true;
  
  -- A sliding window over input stream s
  A2[k] = if k = 0 then s else (k -> pre A[k-1]);
  
  -- A pointwise definition of an array
  A1[i] = array_default;

  -- A multi-dimensional array
  A3[i][j] = e;
  
  -- A multi-dimensional array, the second i masks the first 
  A4[i][i] = i;
  
  -- Structural assignment involving recursive array definition
  (i, A1[i]) = (0, s);

  -- Array of tuples 
  A5[i] = [i, i mod 2 = 0];

  -- Array of records
  A6[i] = rational { n=i; d=i+1 };

  -- Temporal operator applied to running variable: legal?
  A7[i] = 0 -> pre i;

<<<<<<< HEAD
=======
  -- Return an array from a node call
  A8[i] = 0;

>>>>>>> aa4b3cd7
tel<|MERGE_RESOLUTION|>--- conflicted
+++ resolved
@@ -1,10 +1,6 @@
 type rational = { n: int; d: int };
 
-<<<<<<< HEAD
-node X(s: int; const array_size: int) returns ();
-=======
 node X(s: int; const array_size: int) returns (A8: int^2);
->>>>>>> aa4b3cd7
 const array_default = 0;
 var 
   A1, A2, A7: int^array_size;
@@ -44,10 +40,7 @@
   -- Temporal operator applied to running variable: legal?
   A7[i] = 0 -> pre i;
 
-<<<<<<< HEAD
-=======
   -- Return an array from a node call
   A8[i] = 0;
 
->>>>>>> aa4b3cd7
 tel