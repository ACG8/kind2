--- conflicted
+++ resolved
@@ -864,7 +864,6 @@
     )
   let check_implem () = !check_implem
 
-<<<<<<< HEAD
   let contract_gen_default = false
   let contract_gen = ref contract_gen_default
   let _ = add_spec
@@ -918,7 +917,6 @@
     )
   let contract_gen_fine_grain () = !contract_gen_fine_grain
 
-=======
   let refinement_default = true
   let refinement = ref refinement_default
   let _ = add_spec
@@ -1109,8 +1107,6 @@
     )
   let only_user_candidates () = !only_user_candidates
 
-  
->>>>>>> 4c948d1c
 end
 
 
@@ -1742,22 +1738,13 @@
         "
     )
 
-<<<<<<< HEAD
   let set_output_dir s = match ! output_dir with
     | "" ->
       let b = Filename.basename s in
       let d = try Filename.chop_extension b with Invalid_argument _ -> b in
       output_dir_action(d ^ ".out")
     | _ -> ()
-      
-=======
-  let set_output_dir s =
-    if !output_dir = "kind2" then
-      let b = Filename.basename s in
-      let d = try Filename.chop_extension b with Invalid_argument _ -> b in
-      output_dir_action(d ^ ".out")
-
->>>>>>> 4c948d1c
+
   let output_dir () = !output_dir
 
 
