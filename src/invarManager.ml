--- conflicted
+++ resolved
@@ -33,12 +33,7 @@
   (match trans_sys with | None -> () | Some trans_sys ->
     Event.log_prop_status 
       L_fatal
-<<<<<<< HEAD
-      (TransSys.get_prop_status_all trans_sys);
-  );
-=======
       (TransSys.get_prop_status_all trans_sys));
->>>>>>> ee654eac
     
   try 
     
