(* This file is part of the Kind 2 model checker.

   Copyright (c) 2015 by the Board of Trustees of the University of Iowa

   Licensed under the Apache License, Version 2.0 (the "License"); you
   may not use this file except in compliance with the License.  You
   may obtain a copy of the License at

   http://www.apache.org/licenses/LICENSE-2.0 

   Unless required by applicable law or agreed to in writing, software
   distributed under the License is distributed on an "AS IS" BASIS,
   WITHOUT WARRANTIES OR CONDITIONS OF ANY KIND, either express or
   implied. See the License for the specific language governing
   permissions and limitations under the License. 

*)

(** Internal representation of a Lustre node

    Nodes are normalized for easy translation into a transition
    system, mainly by introducing new variables. 



    The node equations taken together become a map of state variables
    to expressions. All node calls are factored out with fresh state
    variables as inputs and outputs.

    The node signature as input and output variables as well as its
    local variables is in [inputs], [outputs] and [locals],
    respectively. Local constants are propagated and do not need to be
    stored. The inputs of a node can be extended by constant state
    variables in [oracles] for the initial value of unguarded pre
    operations.

    Assertions, properties to prove and contracts as assumptions and
    guarantees are lists of expressions in [asserts], [props],
    contracts fo into [global_contracts] and [mode_contracts].

    The flag [node_is_main] is set if the node has been annotated as
    main, it is not checked if more than one node or no node at all may
    have that annotation. 

    @author Christoph Sticksel
*)

open Lib

(** {1 Types} *)

(** A call to a node 

    Calls are uniquely identified by the position, no two calls may
    share the same position, therefore the [call_pos] must not be a
    dummy position. *)
type node_call = 

  {

    call_pos : position;
    (** Position of node call in input file *)

    call_node_name : LustreIdent.t;
    (** Identifier of the called node *)
    
    call_clock : StateVar.t option;
    (** Boolean activation condition if any *)

    call_inputs : StateVar.t LustreIndex.t;
    (** Variables for actual input parameters 

        The keys of the index match those in the {!t.inputs} field of
        the called node. *)

    call_oracles : StateVar.t list;
    (** Variables providing non-deterministic inputs

        The length of the list is equal to the length of the list in
        the {!t.oracles} field of the called node. *)

    call_outputs : StateVar.t LustreIndex.t;
    (** Variables capturing the outputs 

        The keys of the index match those in the {!t.outputs} field of the
        called node. *)

    call_defaults : LustreExpr.t LustreIndex.t option;
    (** Expressions for initial return values

        This value should be [None] for node calls on the base clock,
        and [Some l] for node calls with a clock. A node call with a
        clock may only have [None] here if it occurs directly under a
        [merge] operator. 

        If the option value is not [None], the keys of the index match
        those in the {!t.outputs} field of the called node. *)

  }


(** A call of a function *)
type function_call = 

  { 

    (** Position of function call in input file *)
    call_pos : position;

    (** Name of called function *)
    call_function_name : LustreIdent.t;
    
    (** Expressions for input parameters *)
    call_inputs : LustreExpr.t LustreIndex.t;

    (** Variables capturing the outputs *)
    call_outputs : StateVar.t LustreIndex.t;

  }


(** Source of a state variable *)
type state_var_source =
  | Input   (** Declared input variable *)
  | Output  (** Declared output variable *)
  | Local   (** Declared local variable *)
  | Ghost   (** Declared ghost variable *)
  | Oracle  (** Generated non-deterministic input *)


(** A contract. *)
type contract = LustreContract.t


(** Type of index in an equation for an array *)
type 'a bound_or_fixed = 
  | Bound of 'a  (** Equation is for each value of the index variable
                     between zero and the upper bound *)
  | Fixed of 'a  (** Fixed value for index variable *)


(** An equation is a triple [(state_var, bounds, expr)] of the
    expression [expr] that defines the state variable [state_var],
    and a list [bounds] of indexes. 
    
    An array can be defined either only at a given index, or at all
    indexes, when the expression on the right-hand side is interpreted
    as a function of the running variable of the index.  *)
type equation = 
  (StateVar.t * LustreExpr.expr bound_or_fixed list * LustreExpr.t)


(** A Lustre node

    Every state variable occurs exactly once in {!t.inputs},
    {!t.outputs}, and {!t.oracles}, and at most once on the left-hand
    side of {!t.calls}. If the state variable is of array type, there
    may be more than one occurrence of it in {!t.equations}, each
    defining the index variable at a different value with
    {!bound_or_fixed.Fixed}. If the state variable is not an array, or
    all its bounds are {!bound_or_fixed.Bound}, then it occurs at most
    once on the left-hand side of {!t.equations}. *)
type t = 

  { 

    name : LustreIdent.t;
    (** Name of the node *)

    instance : StateVar.t;
    (** Distinguished constant state variable uniquely identifying the
        node instance *)

    init_flag : StateVar.t;
    (** Distinguished state variable to be true in the first
       instant only *)

    inputs : StateVar.t LustreIndex.t;
    (** Input streams defined in the node

        The inputs are considered as a list with an integer indexes
        correpsonding to their position in the formal parameters if
        there is more than one input parameter. If there is only one
        input parameter, the list index is omitted, the index is empty
        if there are no input parameters. *)

    oracles : StateVar.t list;
    (** Oracle inputs added to the node inputs

        Input streams added to the node to obtain non-deterministic
        values for the initial values of unguarded pre operators. The
        state variables are constant. *)

    outputs : StateVar.t LustreIndex.t;
    (** Output streams defined in the node

        The outputs are considered as a list with an integer indexes
        corresponding to their position in the formal parameters. *)

    locals : StateVar.t LustreIndex.t list;
    (** Local variables of node

        The order of the list is irrelevant, we are doing dependency
        analysis and cone of influence reduction later. *)

    equations : equation list;
    (** Equations for local and output variables *)

    calls : node_call list;
    (** Node calls inside the node *)

    function_calls : function_call list;
    (** Function calls in the node *)

    asserts : LustreExpr.t list;
    (** Assertions of node *)

    props : (StateVar.t * string * Property.prop_source) list;
    (** Proof obligations for the node *)

    contract : contract option ;
    (** Contract. *)

    is_main : bool;
    (** Flag node as the top node *)

    state_var_source_map : state_var_source StateVar.StateVarMap.t;
    (** Map from a state variable to its source 

        Variables that were introduced to abstract expressions do not
        have a source. *)

    oracle_state_var_map : StateVar.t StateVar.StateVarHashtbl.t;
    (** Map from state variables to state variables providing a
        non-deterministic pre-initial value *)

    state_var_expr_map : LustreExpr.t StateVar.StateVarHashtbl.t;

  }


(** Instance of state vars as streams with their position  *)
type state_var_instance = position * LustreIdent.t * StateVar.t


(** Return a node of the given name without inputs, outputs, oracles,
    equations, etc. Create a state variable for the {!t.instance} and
    {!t.init_flag} fields, and set {!t.is_main} to false. *)
val empty_node : LustreIdent.t -> t

(** {1 Pretty-printers} *)

(** Pretty-print a node equation in Lustre format 

    If the flag in the first argument is [true], print identifiers in
    Lustre syntax. *)
val pp_print_node_equation : bool -> Format.formatter ->
  StateVar.t * LustreExpr.expr bound_or_fixed list * LustreExpr.t -> unit

(** Pretty-print a node call in Lustre format 

    If the flag in the first argument is [true], print identifiers in
    Lustre syntax. *)
val pp_print_call : bool -> Format.formatter -> node_call -> unit 

(** Pretty-print a node in Lustre format 

    If the flag in the first argument is [true], print identifiers in
    Lustre syntax. *)
val pp_print_node : bool -> Format.formatter -> t -> unit 

(** Pretty-print the node as a record with all information  *)
val pp_print_node_debug : Format.formatter -> t -> unit 

(** {1 Node Lists} *)

(** Return the node of the given name from a list of nodes *)
val node_of_name : LustreIdent.t -> t list -> t 

(** Return true if a node of the given name exists in the a list of nodes *)
val exists_node_of_name : LustreIdent.t -> t list -> bool 

(** Return name of the first node annotated with --%MAIN.  Raise
    [Not_found] if no node has a --%MAIN annotation or [Failure
    "find_main"] if more than one node has a --%MAIN annotation.
*)
val find_main : t list -> LustreIdent.t

(** Return the identifier of the top node

    Fail with [Invalid_argument "ident_of_top"] if list of nodes is empty *)
val ident_of_top : t list -> LustreIdent.t 

(** Return true if the node has a global or at least one mode
    contract *)
val has_contract : t -> bool

(** Return false if the body of the node is empty, that is, all
    equations are ghost and there are no assertions *)
val has_impl : t -> bool

(** Return a tree-like subsystem hierarchy from a flat list of nodes,
    where the top node is at the head of the list. *)
val subsystem_of_nodes : t list -> t SubSystem.t

(** Return list of topologically ordered list of nodes from subsystem.
    The top node is a the head of the list. *)
val nodes_of_subsystem : t SubSystem.t -> t list

(** Return all stateful variables from expressions in a node *)
val stateful_vars_of_node : t -> StateVar.StateVarSet.t

(** Return the name of the node *)
val name_of_node : t -> LustreIdent.t

(** [ordered_equations_of_node n stateful init]
    Returns the equations of [n], topologically sorted by their base (step)
    expression if [init] ([not init]). *)
val ordered_equations_of_node :
  t -> StateVar.t list -> bool -> equation list

(** Returns the equation for a state variable if any. *)
val equation_of_svar : t -> StateVar.t -> equation option

(** Returns the node call the svar is (one of) the output(s) of, if any. *)
val node_call_of_svar : t -> StateVar.t -> node_call option

(** Returns the function call the svar is (one of) the output(s) of, if any. *)
val function_call_of_svar : t -> StateVar.t -> function_call option

(** Return the scope of the node *)
val scope_of_node : t -> Scope.t

(** {2 Iterators} *)

(** Fold bottom-up over node calls together with the transition system 

    [fold_node_calls_with_trans_sys l f n t] evaluates [f m s i a] for
    each node call in the node [n], including [n] itself. The list of
    nodes [l] must at least contain all sub-nodes of [n], and [n]
    itself, the transition system [t] must at least contain subsystem
    instances for all node calls. Both [l] and [t] may contain more
    nodes and subsystems, respectively, only the node calls in [n] are
    relevant.

    The function [f] is evaluated with the node [m], its transition
    system [s], and the reverse sequence of instantiations [i] that
    reach the top system [t]. The last parameter [a] is the list of
    evaluations of [f] on the called nodes and subsystems of [s]. The
    sequence of instantiations [i] contains at its head a system that
    has [s] as a direct subsystem, together with the instance
    parameters. For the top system [i] is the empty list.

    The systems are presented in topological order such that each
    system is presented to [f] after all its subsystem instances have
    been presented.
*)
val fold_node_calls_with_trans_sys :
<<<<<<< HEAD
  t list ->
  (t -> TransSys.t -> (TransSys.t * TransSys.instance) list -> 'a list -> 'a) ->
  t -> TransSys.t -> 'a
=======
  t list -> (
    t -> TransSys.t ->
    (TransSys.t * TransSys.instance) list -> 'a list -> 'a
  ) -> t -> TransSys.t -> 'a
>>>>>>> cf20f3f6

(** {2 Sources} *)

(** Every state variable is either defined in a node, or was
    introduced in pre-processing, see {!state_var_source}.

    - [Input], [Output] or [Local] state variables correspond to input,
    output and local streams defined in a node, respectively. 

    - [Oracle] state variables are additional input variables
     introduced to non-deterministivcally give a value to unguarded
     [pre] expressions, or to unconstrained streams.

    - A [Ghost] state variables are is a local variable defined in
      a contract.
*)

(** Pretty-print a source of a state variable *)
val pp_print_state_var_source : Format.formatter -> state_var_source -> unit 

(** Set source of state variable *)
val set_state_var_source : t -> StateVar.t -> state_var_source -> t

(** Get source of state variable *)
val get_state_var_source : t -> StateVar.t -> state_var_source

(** State variable is identical to a state variable in a node instance *)
val set_state_var_instance :
  StateVar.t -> Lib.position -> LustreIdent.t -> StateVar.t -> unit

val set_oracle_state_var : t -> StateVar.t -> StateVar.t -> unit

val get_oracle_state_var_map : t -> StateVar.t StateVar.StateVarHashtbl.t

val set_state_var_expr : t -> StateVar.t -> LustreExpr.t -> unit

val get_state_var_expr_map : t -> LustreExpr.t StateVar.StateVarHashtbl.t

(** get all instances of a state variable *)
val get_state_var_instances : StateVar.t -> state_var_instance list

(** Return true if the state variable should be visible to the user,
    false if it was created internally

    Return [true] if the source of the state variable is either
    [Input], [Output], or [Local], and [false] otherwise. *)
val state_var_is_visible : t -> StateVar.t -> bool

(** Return true if the state variable is an input *)
val state_var_is_input : t -> StateVar.t -> bool

(** Return true if the state variable is an output *)
val state_var_is_output : t -> StateVar.t -> bool

(** Return true if the state variable is a local variable *)
val state_var_is_local : t -> StateVar.t -> bool

(* 
   Local Variables:
   compile-command: "make -k -C .."
   indent-tabs-mode: nil
   End: 
*)
  <|MERGE_RESOLUTION|>--- conflicted
+++ resolved
@@ -356,16 +356,10 @@
     been presented.
 *)
 val fold_node_calls_with_trans_sys :
-<<<<<<< HEAD
-  t list ->
-  (t -> TransSys.t -> (TransSys.t * TransSys.instance) list -> 'a list -> 'a) ->
-  t -> TransSys.t -> 'a
-=======
   t list -> (
     t -> TransSys.t ->
     (TransSys.t * TransSys.instance) list -> 'a list -> 'a
   ) -> t -> TransSys.t -> 'a
->>>>>>> cf20f3f6
 
 (** {2 Sources} *)
 
