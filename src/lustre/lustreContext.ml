(* This file is part of the Kind 2 model checker.

   Copyright (c) 2015 by the Board of Trustees of the University of Iowa

   Licensed under the Apache License, Version 2.0 (the "License"); you
   may not use this file except in compliance with the License.  You
   may obtain a copy of the License at

   http://www.apache.org/licenses/LICENSE-2.0 

   Unless required by applicable law or agreed to in writing, software
   distributed under the License is distributed on an "AS IS" BASIS,
   WITHOUT WARRANTIES OR CONDITIONS OF ANY KIND, either express or
   implied. See the License for the specific language governing
   permissions and limitations under the License. 

*)

open Lib

<<<<<<< HEAD
(* FIXME: Remove unless debugging *)
module Event = struct

  let log level fmt =

    if Flags.log_format_xml () then

      (ignore_or_fprintf level)
        !log_ppf 
        ("@[<hv 2><Log class=\"%s\" source=\"%a\">@,@[<hov>" ^^ 
         fmt ^^ 
         "@]@;<0 -2></Log>@]@.") 
        (string_of_log_level level)
        pp_print_kind_module `Parser

    else (ignore_or_fprintf level) !log_ppf (fmt ^^ "@.")

=======
(* FIXME: Remove unless debugging.

   Adrien: Removing produces circular build. Factor in Lib, along with lexer
     warnings? *)
module Event = struct
  let log lvl fmt =
    if Flags.log_format_xml () then
      ( match lvl with
        | L_warn -> "warn"
        | L_error -> "error"
        (* Only warning or errors in theory. *)
        | _ -> failwith "LustreContext should only output warnings or errors" )
      |> Format.printf ("@[<hov 2>\
          <Log class=\"%s\" source=\"parse\">@ \
            @[<hov>" ^^ fmt ^^ "@]\
          @;<0 -2></Log>\
        @]@.")
    else
      ( match lvl with
        | L_warn -> warning_tag
        | L_error -> error_tag
        (* Only warning or errors in theory. *)
        | _ -> failwith "LustreContext should only output warnings or errors" )
      |> Format.printf ("%s @[<v>" ^^ fmt ^^ "@]@.")
>>>>>>> e1f8e9e4
end

module A = LustreAst

module I = LustreIdent
module IT = LustreIdent.Hashtbl

module D = LustreIndex

module E = LustreExpr
module ET = E.LustreExprHashtbl

module C = LustreContract
module N = LustreNode
module F = LustreFunction

module SVT = StateVar.StateVarHashtbl

module VS = Var.VarSet


(* Node not found, possible forward reference 

   This is just failing at the moment, we'd need some dependency
   analysis to recognize cycles to fully support forward
   referencing. *)
exception Node_or_function_not_found of I.t * position


(* Context for typing, flattening of indexed types and constant
   propagation *)
type t = { 

  (* Scope of context *)
  scope : string list ;

  (* Contract scope of the context. *)
  contract_scope: string list ;

  (* Definitions for node so far *)
  node : N.t option;

  (* Visible nodes *)
  nodes : N.t list;

  (* Definitions for function so far *)
  func : F.t option;

  (* Visible function *)
  funcs : F.t list;

  (* Node dependencies *)
  deps : I.Set.t I.Map.t;

  (* Visible contract nodes *)
  contract_nodes : (position * A.contract_node_decl) list;

  (* Type identifiers and their types and bounds of their indexes *)
  ident_type_map : (Type.t D.t) IT.t;

<<<<<<< HEAD
    (* register bounds of state variables for later use *)
    state_var_bounds : (E.expr E.bound_or_fixed list) SVT.t;
    
    (* Identifiers and the expresssions they are bound to
=======
  (* Identifiers and the expresssions they are bound to
>>>>>>> e1f8e9e4

     Contains a term of a variable if the identifier denotes a
     stream, and a term of an expression if the identifier denotes a
     constant. Equational definitions are not stored here, this is
     for constant propagation only. *)
  ident_expr_map : (E.t D.t) IT.t list;

  (* Map from expressions to state variables abstracting them

     This map may contain for the same expression several state
     variables with different properties (is_const, is_input,
     for_inv_gen). 

<<<<<<< HEAD
       The most recent binding shadows earlier ones, use ET.find_all
       instead of ET.find. A ET.fold will return all bindings to an
       expression. (Thus turning an annoyance of OCaml into our
       advantage.) *)
    expr_abs_map : N.equation_lhs ET.t;
=======
     The most recent binding shadows earlier ones, use ET.find_all
     instead of ET.find. A ET.fold will return all bindings to an
     expression. (Thus turning an annoyance of OCaml into our
     advantage.) *)
  expr_state_var_map : StateVar.t ET.t;
>>>>>>> e1f8e9e4

  (* Map from state variables to state variables providing a
     non-deterministic pre-initial value *)
  state_var_oracle_map : StateVar.t SVT.t;

  (* Index to use for next fresh state variable *)
  fresh_local_index : int;

  (* Index to use for next fresh oracle state variable *)
  fresh_oracle_index : int;

  (* [None] if definitions are allowed, otherwise a pair of a
     message and a position to raise an error with. *)
  definitions_allowed : (Lib.position * string) option;

  (* saving local variables positions and their luster identifiers for error
     reporting *)
  locals_info : (StateVar.t * I.t * Lib.position) list;

  (* Indicates there are unguarded pre's in the lustre code and we need to
  guard them. *)
  guard_pre : bool;

}

let pp_print_scope fmt { scope ; contract_scope } =
  Format.fprintf fmt "%a (%a)"
    (pp_print_list Format.pp_print_string ", ") scope
    (pp_print_list Format.pp_print_string ", ") contract_scope

(* Create an initial empty context 

   This must be a function, because it contains a hash table, which is
   modified in place. *)
let mk_empty_context () = 

  { scope = [];
    contract_scope = [];
    node = None;
    nodes = [];
    func = None;
    funcs = [];
    deps = I.Map.empty;
    contract_nodes = [];
    ident_type_map = IT.create 7;
    ident_expr_map = [IT.create 7];
    expr_abs_map = ET.create 7;
    state_var_oracle_map = SVT.create 7;
    state_var_bounds = SVT.create 7;
    fresh_local_index = 0;
    fresh_oracle_index = 0;
    definitions_allowed = None;
    locals_info = [];
    guard_pre = false;
  }


let set_guard_flag ctx b = { ctx with guard_pre = b }

let reset_guard_flag ctx = { ctx with guard_pre = false }

let guard_flag ctx = ctx.guard_pre

(* Raise parsing exception *)
let fail_at_position pos msg = 
  Event.log L_error "Parser error at %a: %s" Lib.pp_print_position pos msg;
  raise A.Parser_error
  

(* Raise parsing exception *)
let warn_at_position pos msg = 
  Event.log L_warn "Parser warning at %a: %s" Lib.pp_print_position pos msg


(* Raise parsing exception *)
let fail_no_position msg = 
  Event.log L_error "Parser error: %s" msg;
  raise A.Parser_error
  

(* Raise parsing exception *)
let warn_no_position msg = Event.log L_warn "Parser warning: %s" msg


(* ********************************************************************** *)
(*                                                                        *)
(* ********************************************************************** *)

(* Set flag context to raise an error when defining an expression. *)
let fail_on_new_definition ctx pos msg = 
  { ctx with definitions_allowed = Some (pos, msg) }


(* Raise exception if no new definitions allowed *)
let raise_no_new_definition_exc = function

  (* Raise exception *)
  | { definitions_allowed = Some (pos, msg) } -> 
    fail_at_position pos msg

  (* Must not allow new definitions *)
  | _ -> assert false

  

(* Return the scope of the current context *)
let scope_of_node_or_func = function 

  (* Within a node: add node name to scope *)
  | { node = Some node } -> N.scope_of_node node

  (* Within a function: add function name to scope *)
  | { func = Some func } -> F.scope_of_function func

  (* Outside a node: return empty scope *)
  | { node = None } -> []



(* Return the scope of the current context *)
let scope_of_context ({ scope } as ctx) = 

  (* Start with scope of node *)
  scope_of_node_or_func ctx @ List.rev scope


(* Add scope to context *)
let push_scope ({
  scope ; ident_expr_map
} as ctx) ident = { ctx with 
  scope = ident :: scope ;
  ident_expr_map = IT.create 7 :: ident_expr_map ;
}

(* Add contract scope to context *)
let push_contract_scope ({
  contract_scope ; ident_expr_map ; fresh_local_index ; fresh_oracle_index
} as ctx) ident = { ctx with 
  contract_scope = ident :: contract_scope;
  ident_expr_map = IT.create 7 :: ident_expr_map;
}


(* Remove scope from context *)
let pop_scope = function
(* fail if at top scope *)
| { scope = [] } 
| { ident_expr_map = [] } -> raise (Invalid_argument "pop_scope")
(* Return context with first scope removed *)
| { scope = _ :: scope; ident_expr_map = _ :: ident_expr_map } as ctx -> {
  ctx with scope ; ident_expr_map
}

(* Remove contract scope from context *)
let pop_contract_scope = function
(* fail if at top scope *)
| { contract_scope = [] } 
| { ident_expr_map = [] } -> raise (Invalid_argument "pop_scope")
(* Return context with first scope removed *)
| {
  contract_scope = _ :: contract_scope ;
  ident_expr_map = _ :: ident_expr_map ;
} as ctx -> { ctx with
  contract_scope ; ident_expr_map
}

(* Contract scope of a context. *)
let contract_scope_of { contract_scope } = contract_scope


let bounds_of_index index =
  List.fold_left (fun acc -> function
      | D.ArrayVarIndex b -> E.Bound b :: acc
      | D.ArrayIntIndex i ->
        E.Fixed (E.mk_int_expr (Numeral.of_int i)) :: acc
      | _ -> acc
    ) [] (List.rev index)



(* Create an empty node in the context *)
let create_node = function 

  (* Already in a node or function *)
  | { node = Some _ } 
  | { func = Some _ } -> 

    (* Fail *)
    (function _ -> raise (Invalid_argument "create_node"))

  (* Not in a node or function *)
  | { ident_type_map; ident_expr_map; expr_abs_map } as ctx -> 

    (function ident -> 

      (* Add empty node to context *)
      { ctx with 

          (* Make deep copies of hash tables *)
          ident_type_map = IT.copy ident_type_map;
          ident_expr_map = List.map IT.copy ident_expr_map;
          expr_abs_map = ET.copy expr_abs_map;
          node = Some (N.empty_node ident) } )

(** Returns the modes of the current node. *)
let current_node_modes = function
| { node = None } -> None
| { node = Some { N.contract } } -> Some (
  match contract with
  | None -> None
  | Some { C.modes } -> Some modes
)

(* Returns the name of the current node, if any. *)
let current_node_name = function
| { node = Some { N.name } } -> Some name
| { node = None } -> None


(* Create an empty function in the context *)
let create_function = function 

  (* Already in a node or function *)
  | { node = Some _ } 
  | { func = Some _ } -> 

    (* Fail *)
    (function _ -> raise (Invalid_argument "create_function"))

  (* Not in a node or function *)
  | { ident_type_map; ident_expr_map; expr_abs_map } as ctx -> 

    (function ident -> 

      (* Add empty function to context *)
      { ctx with 

          (* Make deep copies of hash tables *)
          ident_type_map = IT.copy ident_type_map;
          ident_expr_map = List.map IT.copy ident_expr_map;
          expr_abs_map = ET.copy expr_abs_map;
          func = Some (F.empty_function ident) } )


(* Add a binding of an identifier to an expression to context *)
let add_expr_for_ident ?(shadow = false) ({ident_expr_map} as ctx) ident expr = 

  (* Must have at least a map for the top level *)
  assert (ident_expr_map <> []);

  (* Fail if hash table for the current scope already contains a
     binding to the identifier, and if the binding should not shadow,
     then also if some of the lower scopes contains a binding to the
     identifier. *)
  if 
    (not shadow 
     && 
     (IT.mem (List.hd ident_expr_map) ident)
     || 
     (List.exists (fun m -> IT.mem m ident) (List.tl ident_expr_map)))
  then
<<<<<<< HEAD
     raise (Invalid_argument "add_expr_for_ident")    
=======
    raise (Invalid_argument "add_expr_for_ident")    

>>>>>>> e1f8e9e4
  else
    
    (* Modify hash table in place *)
    IT.add (List.hd ident_expr_map) ident expr; 
  
  (* Return context *)
  ctx


(* Add a binding of an identifier to an expression to context *)
let add_expr_for_indexed_ident
    ?(shadow = false)
    ({ ident_expr_map } as ctx) 
    ident 
    index 
    expr = 

  try 

    (* Must have at least a map for the top level *)
    assert (ident_expr_map <> []);

    (* Get trie for expression *)
    let t = IT.find (List.hd ident_expr_map) ident in

    if 

      (* Fail if trie for the idnetifier in the current scope already
         contains a binding to the index, and if the binding should
         not shadow, then also if some of the lower scopes contains a
         binding to the index in the trie for the identifier. *)
      (D.mem index t)
      || 
      (not shadow
       &&
       (List.exists 
          (fun m -> 
             try IT.find m ident |> D.mem index with Not_found -> false)
          (List.tl ident_expr_map)))

    then
      raise (Invalid_argument "add_expr_for_ident")    

    else

      (* Add expression for index to trie *)
      let t' = D.add index expr t in

      (* Add modified trie in-place to the hash table *)
      IT.add (List.hd ident_expr_map) ident t';

      (* Return context *)
      ctx

  with Not_found -> 

    (* Add expression with index to empty trie and add to hash table
       in-place *)
    IT.add (List.hd ident_expr_map) ident (D.singleton index expr);

    (* Return context *)
    ctx


(* Add a binding of an identifier to an expression to context *)
let remove_expr_for_ident ({ ident_expr_map } as ctx) ident = 

  (* Ensure the hash table does not already contain the expression *)
  if not (List.exists (fun m -> IT.mem m ident) ident_expr_map) then 

    raise (Invalid_argument "remove_expr_for_ident")

  else (

      (* Must have at least a map for the top level *)
      assert (ident_expr_map <> []);

      (* Modify hash table in place *)
      IT.remove (List.hd ident_expr_map) ident; 
      
      (* Return context *)
      ctx
  )


(* Add a binding of an identifier to a type to context *)
let add_type_for_ident ({ ident_type_map } as ctx) ident l_type = 

  (* Modify hash table in place *)
  IT.add ident_type_map ident l_type; 

  (* Return context *)
  ctx


(* Return nodes defined in context *)
let get_nodes { nodes } = nodes 


(* Return functions defined in context *)
let get_functions { funcs } = funcs 

(* Return state vars indexes hash  table  *)
let get_state_var_bounds { state_var_bounds } = state_var_bounds

(* Return a contract node by its identifier *)
let contract_node_decl_of_ident { contract_nodes } ident = 

  try 
    
    (* Return contract node by name *)
    List.find
      (function (_, (i, _, _, _, _)) -> i = ident)
      contract_nodes

  (* Raise error again for more precise backtrace *)
  with Not_found -> raise Not_found


(** The contract nodes in the context. *)
let contract_nodes { contract_nodes } = List.map snd contract_nodes

(* Add a contract node to the context for inlining later *)
let add_contract_node_decl_to_context
    ({ contract_nodes } as ctx)
    (pos, ((ident, _, _, _, _) as contract_node_decl)) =

  if 

    (* Check if contract of with the same identifier exists *)
    List.exists
      (function (_, (i, _, _, _, _)) -> i = ident)
      contract_nodes

  then

    fail_at_position
      pos
      "Contract node already defined"
      
  else

    (* Add contract node to context *)
    { ctx with contract_nodes = (pos, contract_node_decl) :: contract_nodes }


(* Set source of state variable in a context *)
let set_state_var_source = function 

  (* Must be in a node *)
  | { node = Some n } as ctx -> 

    (fun state_var state_var_source -> 

       (* Update sources of state variables in node *)
       let n' = N.set_state_var_source n state_var state_var_source in

       (* Return modified context *)
       { ctx with node = Some n'})

  (* No sources in function *)
  | { func = Some _ } as ctx -> (fun _ _ -> ctx)
        
  (* Fail if not in a node *)
  | { node = None } -> 

    function _ -> function _ -> 
      raise (Invalid_argument "set_state_var_source")


(* Create a state variable for from an indexed state variable in a
   scope *)
let mk_state_var
    ?is_input
    ?is_const
    ?for_inv_gen 
    ?(shadow = false)
    ctx
    scope
    ident 
    index 
    state_var_type
    state_var_source = 

  (* Concatenate identifier and indexes *)
  let state_var_name = 
    Format.asprintf "%a%a"
      (I.pp_print_ident true) ident
      (D.pp_print_index true) 

      (* Filter out array indexes *)
      (List.filter
         (function 
           | D.ArrayVarIndex _ 
           | D.ArrayIntIndex _ -> false
           | D.RecordIndex _
           | D.TupleIndex _
           | D.ListIndex _ -> true)
         index)
  in

  (* For each index add a scope to the identifier to distinguish the
     flattened indexed identifier from unindexed identifiers

     The scopes indicate the positions from the back of the string in
     the flattened identifier where a new index begins.

     The following indexed identifiers are all flattened to x_y_z, but
     we can distinguish them by their scopes:

     x_y_z  [] 
     x.y.z  [2;2]
     x.y_z  [4]
     x_y.z  [2]

  *)
  let flatten_scopes = 
    List.rev_map
      (fun i -> 
         string_of_t (D.pp_print_one_index true) i
         |> String.length
         |> string_of_int
         |> Ident.of_string)
      index 
    |> Scope.mk_scope
  in

  (* Create or retrieve state variable *)
  let state_var =
    try
      StateVar.state_var_of_string
        (state_var_name,
         (List.map Ident.to_string (scope @ flatten_scopes)))
    with Not_found ->
      StateVar.mk_state_var
        ?is_input
        ?is_const
        ?for_inv_gen 
        state_var_name
        (scope @ flatten_scopes)
        state_var_type 
  in

  (* Register bounds for indexes *)
  if index <> [] then
    SVT.add ctx.state_var_bounds state_var (bounds_of_index index);

  (* Set source of state variable *)
  let ctx = match state_var_source with 
    | Some s -> set_state_var_source ctx state_var s 
    | None -> ctx
  in

  (* Create expression from state variable *)
  let expr = E.mk_var state_var in

  (* Bind state variable to identifier *)
  let ctx = 

    (* State variable without index? *)
    (if index = D.empty_index then 

       (* Create singleton trie for identifier *)
       D.singleton D.empty_index expr
       |> add_expr_for_ident ~shadow ctx ident 

     else

       (* Add to exisiting trie or create new trie for identifier*)
       add_expr_for_indexed_ident ~shadow ctx ident index expr)
    
  in

  (* Return state variable and changed context *)
  state_var, ctx



(* Resolve an indentifier to an expression in all scopes *)
let rec expr_of_ident' ident = function 

  | [] -> raise Not_found

  | m :: tl ->

    try IT.find m ident with Not_found -> expr_of_ident' ident tl


(* Resolve an indentifier to an expression *)
let expr_of_ident { ident_expr_map } ident = 
  expr_of_ident' ident ident_expr_map


(* Return true if the identifier denotes an output or local variable *)
let assignable_state_var_of_ident = function 

  (* No node in context *)
  | { node = None } -> 

    (function _ -> 
      raise (Invalid_argument "assignable_state_var_of_ident"))

  (* Get locals and outputs from node in context *)
  | { node = Some { N.locals; N.outputs } } as ctx ->

    (function ident -> 

      try 

        (* Get expression from identifier *)
        let expr = expr_of_ident ctx ident in 

        D.map 
          (fun e -> 
        
             (* Expression is a variable *)
             if E.is_var e then 
               
               (* Get state variable of expression *)
               let state_var = E.state_var_of_expr e in 

               if 

                 (* Find state variable in outputs *)
                 D.exists 
                   (fun _ sv -> StateVar.equal_state_vars state_var sv)
                   outputs
                   
                 || 
                 
                 (* Find state variable in locals *)
                 List.exists 
                   (D.exists 
                      (fun _ sv -> StateVar.equal_state_vars state_var sv))
                   locals
                   
               then 
                 
                 (* Return state variable *)
                 state_var
                   
               (* State variable is not a local variable or output *)
               else
                 
                 raise (Invalid_argument "assignable_state_var_of_ident")

            (* Expression is not a variable *)
            else 

              raise (Invalid_argument "assignable_state_var_of_ident"))

          expr
     
              
      (* Identifier does not denote an expression *)
      with Not_found -> raise Not_found)


(* Resolve an indentifier to an expression *)
let type_of_ident { ident_type_map } ident = IT.find ident_type_map ident 


(* Return true if identifier has been declared, raise an exception if
   the identifier is reserved. *)
let expr_in_context { ident_expr_map } ident = 

  (* Return if identifier is in context *)
  (List.exists (fun m -> IT.mem m ident) ident_expr_map) 


(* Return true if identifier has been declared, raise an exception if
   the identifier is reserved. *)
let type_in_context { ident_type_map } ident = 

  (* Return if identifier is in context *)
  (IT.mem ident_type_map ident) 


(* Return true if node has been declared in the context *)
let node_or_function_in_context { nodes; funcs } ident = 
  
  (* Return if identifier is in context *)
  N.exists_node_of_name ident nodes ||
  F.exists_function_of_name ident funcs
    

(* Add newly created variable to locals *)
let add_state_var_to_locals = function 
  | { node = None } -> (function _ -> assert false)
  | { node = Some ({ N.locals } as node) } as ctx ->

    (function state_var -> 

      { ctx with 
          node = Some { node with 
                          N.locals = 
                            D.singleton D.empty_index state_var :: locals} })

let add_node_oracle = function
  | { node = None } -> (fun _ -> assert false)
  | { node = Some node } as ctx ->
    fun state_var ->
      { ctx with 
        node = Some { node with 
                      N.oracles = state_var :: node.N.oracles}; 
        fresh_oracle_index = succ ctx.fresh_oracle_index }


(* Create a fresh state variable as an oracle input *)
let mk_fresh_oracle 
    ?is_input
    ?is_const
    ?for_inv_gen
    ?(bounds = [])
    ({ node; definitions_allowed; fresh_oracle_index } as ctx) 
    state_var_type =
  
  match definitions_allowed with 

    (* Fail with error if no new definitions allowed *)
    | Some (pos, msg) -> fail_at_position pos msg

    (* Continue if definitions allowed *)
    | _ -> 

      (* Are we in a node? *)
      match node with 

        (* Fail if not inside a node *)
        | None -> raise (Invalid_argument "mk_fresh_oracle")

        (* Add to oracles *)
        | Some { N.oracles } ->

          (* Create state variable for abstraction *)
          let state_var, ctx = 
            mk_state_var 
              ?is_input:is_input
              ?is_const:is_const
              ?for_inv_gen:for_inv_gen
              ctx
              (scope_of_node_or_func ctx @ I.reserved_scope)
              (I.push_index I.oracle_ident fresh_oracle_index)
              D.empty_index
              state_var_type
              (Some N.Oracle)
          in

          (* Register bounds *)
          SVT.add ctx.state_var_bounds state_var bounds;
          
          (* Increment index of fresh oracle *)
          let ctx = add_node_oracle ctx state_var in

          (* Return variable and changed context *)
          (state_var, ctx)


(* Create a fresh state variable as an oracle input for the state variable *)
let mk_fresh_oracle_for_state_var
    ?bounds
    ({ state_var_oracle_map; fresh_oracle_index } as ctx) 
    state_var =


<<<<<<< HEAD
    (* Return previously created oracle *)
    let oracle_sv = SVT.find state_var_oracle_map state_var in
    let ctx = add_node_oracle ctx oracle_sv in
    (oracle_sv, ctx)
=======
  (* Create fresh oracle *)
  let state_var', ctx = 
    mk_fresh_oracle
      ~is_const:true 
      ctx
      (StateVar.type_of_state_var state_var)
  in
>>>>>>> e1f8e9e4

  (* Associate oracle with state variable *)
  SVT.add state_var_oracle_map state_var state_var';

<<<<<<< HEAD
    (* Create fresh oracle *)
    let state_var', ctx = 
      mk_fresh_oracle
        ~is_const:true
        (* ?bounds *)
        ~bounds:(let b =
                  try SVT.find ctx.state_var_bounds state_var
                  with Not_found -> [] in
                match bounds with None | Some [] -> b | Some b' -> b @ b')
        ctx
        (StateVar.type_of_state_var state_var)
    in
=======
  (* Return changed context
>>>>>>> e1f8e9e4

     The hash table of state variables to their oracles has been
     modfied in place. *)
  state_var', ctx


(* Guard unguarded pre expression with a fresh oracle constant

   An unguarded pre is a previous state variable occuring in the
   initial state expression, since the arrow operator has been lifted
   to the top of the expression. *)
<<<<<<< HEAD
let close_expr
    ?(bounds=[])
    pos
    ({ E.expr_init } as expr, ctx) = 
=======
let close_expr ?original pos ({ E.expr_init } as expr, ctx) = 
>>>>>>> e1f8e9e4

  (* Get variables in initial state term *)
  let init_vars = Term.vars_of_term (expr_init :> Term.t) in

  (* Filter for variables before the base instant *)
  let init_pre_vars = 
    VS.filter 
      (fun var -> 
         Var.is_state_var_instance var &&
         Numeral.(Var.offset_of_state_var_instance var < E.base_offset))
      init_vars
  in

  (* No unguarded pres in initial state term? *)
  if VS.is_empty init_pre_vars then (expr, ctx) else
<<<<<<< HEAD
    
    (warn_at_position
       pos
       "Unguarded pre in expression, adding new oracle input";
     
     (* New oracle for each state variable *)
     let oracle_substs, ctx =
       VS.fold
         (fun var (accum, ctx) -> 
            
            (* We only expect state variable instances *)
            assert (Var.is_state_var_instance var);
            
            (* State variable of state variable instance *)
            let state_var = Var.state_var_of_state_var_instance var in
            
            (* Identifier for a fresh variable *)
            let state_var', ctx = 
              
              (* Create a new oracle variable or re-use previously
                 created oracle *)
              mk_fresh_oracle_for_state_var
                ~bounds
                ctx
                state_var
=======
>>>>>>> e1f8e9e4

    (* New oracle for each state variable *)
    let oracle_substs, ctx = VS.fold (fun var (accum, ctx) -> 

<<<<<<< HEAD
let has_var_index_t vi t =
  Var.VarSet.mem vi (Term.vars_of_term t)

let has_var_index vi expr =
  Var.VarSet.mem vi (E.vars_of_expr expr)

let bounds_of_expr bounds ctx expr =
  let sel_terms =
    Term.TermSet.union
      (Term.select_terms (E.unsafe_term_of_expr expr.E.expr_init))
      (Term.select_terms (E.unsafe_term_of_expr expr.E.expr_step))
  in
  let i = ref (-1) in
  List.map (fun bnd -> incr i; match bnd with
      | E.Bound b | E.Fixed b | E.Unbound b ->
        let vi = match bnd with
          | E.Unbound e -> E.mk_of_expr e |> E.var_of_expr
          | _ -> E.mk_index_var !i |> E.var_of_expr
        in
        try
          let t = Term.TermSet.filter (has_var_index_t vi) sel_terms
                  |> Term.TermSet.choose in
          let v, tind = Term.indexes_and_var_of_select t in
          let sv = Var.state_var_of_state_var_instance v in
          let bnds_sv = SVT.find ctx.state_var_bounds sv in
          List.fold_left2 (fun acc b ti -> 
              if has_var_index_t vi ti then (vi, b) else acc
            ) (vi, bnd) bnds_sv tind
        with Not_found | Invalid_argument _ -> (vi, bnd)
          (* if has_var_index vi expr then bnd :: acc else acc *)
    ) bounds
  

(* Define the expression with a state variable *)
let mk_abs_for_expr
    ?(is_input = false)
    ?(is_const = false)
    ?(for_inv_gen = true)
    ?(bounds = [])
    ({ expr_abs_map; 
=======
        (* We only expect state variable instances *)
        assert (Var.is_state_var_instance var);

        (* State variable of state variable instance *)
        let state_var = Var.state_var_of_state_var_instance var in

        (* Create a new oracle variable or re-use previously created oracle *)
        let state_var', ctx = mk_fresh_oracle_for_state_var ctx state_var in

        (* Substitute oracle variable for variable *)
        (state_var, E.mk_var state_var') :: accum, ctx

      ) init_pre_vars ([], ctx)
    in

    (* Return expression with all previous state variables in the init
       expression substituted by fresh constants *)
    E.mk_arrow (E.mk_let_pre oracle_substs expr) expr, ctx


let fresh_state_var_for_expr
    ?(is_input = false)
    ?(is_const = false)
    ?(for_inv_gen = true)
    ?(reuse = true)
    ({ expr_state_var_map; 
>>>>>>> e1f8e9e4
       fresh_local_index } as ctx)
    after_mk
    ({ E.expr_type } as expr) = 

<<<<<<< HEAD
  let bounds' = bounds_of_expr bounds ctx expr in

  (* new array if there are bound variables *)
  let var_type, expr, present_bounds, present_bounds', _ =
    List.fold_left2 (fun (ty, expr, bounds_acc, bounds_acc', i) ->
        let vi = E.mk_index_var i |> E.var_of_expr in
        fun b1 bp -> match b1 with
          | ev, ((E.Bound b | E.Fixed b) as bnd)
            when Var.equal_vars ev vi ->
            if not (has_var_index vi expr) then
              ty, expr, bounds_acc, bounds_acc', i
            else
              Type.mk_array ty
                (if E.is_numeral b then
                   Type.mk_int_range Numeral.zero (E.numeral_of_expr b)
                 else Type.t_int),
              expr,
              bp :: bounds_acc,
              bnd :: bounds_acc',
              succ i
          | ev, (E.Unbound b | E.Bound b | E.Fixed b as bnd) ->
            if not (has_var_index ev expr) then
              ty, expr, bounds_acc, bounds_acc', i
            else
              let it = vi |> Term.mk_var |> E.unsafe_expr_of_term in
              Type.mk_array ty (E.type_of_expr b),
              E.apply_subst [ev, it] expr,
              bp :: bounds_acc,
              (bnd) :: bounds_acc',
              succ i
      ) (expr_type, expr, [], [], 0)
      (List.rev bounds') (List.rev bounds) in

  let present_bounds = List.rev present_bounds in
  let present_bounds' = List.rev present_bounds' in

  try 

    (* Format.eprintf "mk_abs_for_expr %a %a@." (E.pp_print_lustre_expr false) expr *)
    (* (pp_print_listi *)
    (*    (fun ppf i -> function *)
    (*       | E.Bound e -> *)
    (*         Format.fprintf *)
    (*           ppf *)
    (*           "[%a(%a)]" *)
    (*           (I.pp_print_ident false) *)
    (*           (I.push_index I.index_ident i) *)
    (*           (E.pp_print_expr false) e *)
    (*       | E.Fixed e -> Format.fprintf ppf "[%a]" (E.pp_print_expr false) e *)
    (*       | E.Unbound e -> Format.fprintf ppf "[%a]" (E.pp_print_expr false) e) *)
    (*    "") present_bounds'; *)

    
    (* Find previous definition of expression

       Use [find_all] to get all state variables that define the
       expression. *)
    let lhs_list = ET.find_all expr_abs_map expr in
    
    (* Find state variable with same properties *)
    let abs_sv, _ = 
      List.find
        (fun (sv, b) ->
           b = present_bounds' &&
           StateVar.is_input sv = is_input && 
           StateVar.is_const sv = is_const && 
           StateVar.for_inv_gen sv = for_inv_gen)
        lhs_list
    in


    (* Return state variable used before *)
    ((abs_sv, present_bounds), ctx)

  (* Expresssion has not been abstracted before *)
  with Not_found ->
=======
  (* Don't abstract simple state variables *)
  if reuse && (E.is_var expr || E.is_const_var expr) then

    let v = E.var_of_expr expr in
    let sv = Var.state_var_of_state_var_instance v in
    sv, ctx

  else
>>>>>>> e1f8e9e4

    (* Don't abstract simple state variables *)
    if E.is_var expr || E.is_const_var expr  then

      let v = E.var_of_expr expr in
      let sv = Var.state_var_of_state_var_instance v in
      (sv, bounds), ctx

<<<<<<< HEAD
    else if E.is_select_array_var expr && present_bounds <> [] then
=======
       This will shadow but not replace a previous definition. Use
       [find_all] to retrieve the definitions, and the usual
       [fold] to iterate over all definitions. *)
    ET.add expr_state_var_map expr state_var;
>>>>>>> e1f8e9e4

      let v = E.var_of_array_select expr in
      let sv = Var.state_var_of_state_var_instance v in
      (sv, present_bounds), ctx
      
    else

<<<<<<< HEAD
      (* Create state variable for abstraction *)
      let state_var, ctx = 
        mk_state_var 
          ~is_input:is_input
          ~is_const:is_const
          ~for_inv_gen:for_inv_gen
          ctx
          (scope_of_node_or_func ctx @ I.reserved_scope)
          (I.push_index I.abs_ident fresh_local_index)
          D.empty_index
          var_type
          None
      in

      (* Register bounds *)
      SVT.add ctx.state_var_bounds state_var bounds;
      
      (* Add bounds from array definition if necessary *)
      let abs = state_var, present_bounds in
      let abs' = state_var, present_bounds' in

      (* Record mapping of expression to state variable (or term)

         This will shadow but not replace a previous definition. Use
         [find_all] to retrieve the definitions, and the usual
         [fold] to iterate over all definitions. *)
      ET.add expr_abs_map expr abs';


      (* Evaluate continuation after creating new variable *)
      let ctx = after_mk ctx state_var in

      (* Hash table is modified in place, increment index of fresh state
         variable *)
      let ctx = 
        { ctx with 
          fresh_local_index = succ fresh_local_index }
      in

      (* Return variable and changed context *)
      (abs, ctx)
=======
    (* Hash table is modified in place, increment index of fresh state
       variable *)
    let ctx = 
      { ctx with 
        fresh_local_index = succ fresh_local_index }
    in

    (* Return variable and changed context *)
    state_var, ctx


(* Define the expression with a state variable *)
let mk_state_var_for_expr
    ?(is_input = false)
    ?(is_const = false)
    ?(for_inv_gen = true)
    ?(reuse = true)
    ({ expr_state_var_map; 
       fresh_local_index } as ctx)
    after_mk
    ({ E.expr_type } as expr) = 

  if not reuse then
    fresh_state_var_for_expr
      ~is_input ~is_const ~for_inv_gen ~reuse ctx after_mk expr
  else
    try 

      (* Find previous definition of expression

         Use [find_all] to get all state variables that define the
         expression. *)
      let state_var_list = ET.find_all expr_state_var_map expr in

      (* Find state variable with same properties *)
      let state_var = 
        List.find
          (fun sv -> 
             StateVar.is_input sv = is_input && 
             StateVar.is_const sv = is_const && 
             StateVar.for_inv_gen sv = for_inv_gen)
          state_var_list
      in

      (* Return state variable used before *)
      (state_var, ctx)

    (* Expresssion has not been abstracted before *)
    with Not_found ->

      (* If it's not there already, create a new state variable *)
      fresh_state_var_for_expr ~is_input ~is_const ~for_inv_gen ~reuse
        ctx after_mk expr
>>>>>>> e1f8e9e4


(* Define the expression with a state variable *)
let mk_local_for_expr
    ?is_input
    ?is_const
    ?for_inv_gen
<<<<<<< HEAD
    ?bounds
=======
    ?(is_ghost=false)
    ?original
>>>>>>> e1f8e9e4
    pos
    ({ node; 
       definitions_allowed;
       fresh_local_index } as ctx)
    ({ E.expr_type } as expr) = 
  
  match definitions_allowed with 

    (* Fail with error if no new definitions allowed *)
    | Some (pos, msg) -> fail_at_position pos msg

    (* Continue if definitions allowed *)
    | _ -> 

      (* Are we in a node? *)
      match node with 

        (* Fail if not inside a node *)
        | None -> raise (Invalid_argument "mk_local_for_expr")

        (* Add to locals *)
        | Some node ->

          (* Guard unguarded pres before adding definition *)
<<<<<<< HEAD
          let expr', ctx = close_expr ?bounds pos (expr, ctx) in

          (* Define the expression with a fresh abstraction *)
          let abs, ctx = 
            mk_abs_for_expr
              ?is_input
              ?is_const
              ?for_inv_gen
              ?bounds
              ctx
              add_state_var_to_locals
              expr'
=======
          let expr', ctx = close_expr ?original pos (expr, ctx) in
          
          (* Define the expresssion with a fresh state variable *)
          let state_var, ctx =
            mk_state_var_for_expr ?is_input ?is_const ?for_inv_gen
              (* ?reuse *)
              ~reuse:(not ctx.guard_pre)
              ctx add_state_var_to_locals expr'
          in

          let ctx =
            if is_ghost then { ctx with
              node = Some (
                N.set_state_var_source node state_var N.Ghost
              )
            } else ctx
>>>>>>> e1f8e9e4
          in

          (* Return variable and changed context *)
          (abs, ctx)


(* Create a fresh abstraction as an oracle input *)
let mk_fresh_local
    ?is_input
    ?is_const
    ?for_inv_gen
    ?(bounds=[])
    ({ node; fresh_local_index } as ctx) 
    state_var_type =
  
  (* Are we in a node? *)
  match node with 

    (* Fail if not inside a node *)
    | None -> raise (Invalid_argument "mk_fresh_local")

    (* Add to locals *)
    | Some { N.locals } ->

      (* Create state variable for abstraction *)
      let state_var, ctx = 
        mk_state_var 
          ?is_input:is_input
          ?is_const:is_const
          ?for_inv_gen:for_inv_gen
          ctx
          (scope_of_node_or_func ctx @ I.reserved_scope)
          (I.push_index I.abs_ident fresh_local_index)
          D.empty_index
          state_var_type
          None
      in

      (* Register bounds *)
      SVT.add ctx.state_var_bounds state_var bounds;


      (* Increment index of fresh oracle *)
      let ctx = 
        match ctx with
          | { node = None } -> assert false
          | { node = Some node } ->
            { ctx with 
                node = Some { node with 
                                N.locals = 
                                  D.singleton D.empty_index state_var :: locals };
                fresh_local_index = succ fresh_local_index }
      in

      (* Return variable and changed context *)
      (state_var, ctx)

(* Return the node of the given name from the context*)
let node_of_name { nodes } ident = N.node_of_name ident nodes


(* Return the node of the given name from the context*)
let function_of_name { funcs } ident = F.function_of_name ident funcs


(* Return the output variables of a node call in the context with the
   same parameters *)
let call_outputs_of_node_call 
    { node } 
    ident 
    act_var 
    input_state_vars 
    defaults = 

  (* Are we in a node? *)
  match node with 

    (* Fail if not inside a node *)
    | None -> raise (Invalid_argument "call_outputs_of_node_call")

    (* Add to node calls *)
    | Some { N.calls } ->

      try 

        (* Find a call to the same node on the same clock with the same
           inputs in this node *)
        let { N.call_node_name; N.call_outputs } = 

          List.find
            (fun { N.call_clock = call_cond;
                   N.call_defaults = call_defaults;
                   N.call_node_name = call_ident;
                   N.call_inputs = call_inputs } -> 

              (* Call must be to the same node, and ... *)
              (I.equal ident call_ident) &&

              (* ... activation conditions must be equal, and ... *)
              (match act_var, call_cond with 

                (* Both calls are with an activation condition *)
                | Some v, Some v' -> 

                  (* Same activation condition *)
                  StateVar.equal_state_vars v v' &&

                  (* Same defaults *)
                  (match defaults, call_defaults with
                    | None, None -> true
                    | Some d1, Some d2 -> 
                      D.for_all2
                        (fun _ sv1 sv2 -> E.equal sv1 sv2)
                        d1 
                        d2
                    | None, Some _ 
                    | Some _, None -> false)

                (* Both calls without activation condtion *)
                | None, None -> true

                (* One call with and the other without activation
                   condition *)
                | _ -> false) &&

              (* ... inputs must be the same up to oracles *)
              D.for_all2 
                (fun _ sv1 sv2 -> StateVar.equal_state_vars sv1 sv2)
                input_state_vars
                call_inputs)

            calls

        in

        (* Return output variables from node call to re-use *)
        Some call_outputs

      (* No node call found *)
      with Not_found -> None 


(* Add node input to context *)
let add_node_input ?is_const ctx ident index_types = 

  match ctx with 

    | { node = None } -> raise (Invalid_argument "add_node_input")

    | { node = Some { N.inputs } } -> 

      (* Get next index at root of trie *)
      let next_top_idx = D.top_max_index inputs |> succ in

      (* Add state variables for all indexes of input *)
      let inputs', ctx = 
        D.fold
          (fun index index_type (accum, ctx) ->
         
             (* Create state variable as input and contant *)
             let state_var, ctx = 
               mk_state_var
                 ~is_input:true
                 ?is_const
                 ctx
                 (scope_of_node_or_func ctx @ I.user_scope)
                 ident
                 index
                 index_type
                 (Some N.Input)
             in
             
             (* Add expression to trie of identifier *)
             (D.add (D.ListIndex next_top_idx :: index) state_var accum, ctx))
             
          index_types
          (inputs, ctx)
      in

      (* Return node with input added *)
      match ctx with
        | { node = None } -> assert false
        | { node = Some node } ->
          { ctx with node = Some { node with N.inputs = inputs' } }


(* Add node output to context *)
let add_node_output ?(is_single = false) ctx ident index_types = 

  match ctx with 

    | { node = None } -> raise (Invalid_argument "add_node_output")

    | { node = Some { N.outputs } } -> 

      (* Get next index at root of trie *)
      let next_top_idx = D.top_max_index outputs |> succ in

      let outputs', ctx = 
        D.fold
          (fun index index_type (accum, ctx) ->
         
             (* Create state variable as input and contant *)
             let state_var, ctx = 
               mk_state_var
                 ~is_input:false
                 ctx
                 (scope_of_node_or_func ctx @ I.user_scope)
                 ident
                 index
                 index_type
                 (Some N.Output)
             in
             
             let index' = 
               if is_single then index else 
                 D.ListIndex next_top_idx :: index
             in
             (* Add expression to trie of identifier *)
             (D.add index' state_var accum, ctx))
             
          index_types
          (outputs, ctx)
      in

      (* Return node with outputs added *)
      match ctx with
        | { node = None } -> assert false
        | { node = Some node } ->
          { ctx with node = Some { node with N.outputs = outputs' } }

(* The output state variables of the current node. *)
let outputs_of_current_node = function
| { node = None } -> raise (Invalid_argument "outputs_of_current_node")
| { node = Some { N.outputs } } -> outputs


(* Add node local to context *)
let add_node_local ?(ghost = false) ctx ident pos index_types = 

  match ctx with 

    | { node = None } -> raise (Invalid_argument "add_node_local")

    | { node = Some { N.locals }; locals_info } -> 

      (* Create state variable for each stream *)
      let local, ctx = 
        D.fold
          (fun index index_type (accum, ctx) ->
             
             (* Create state variable as input and contant *)
             let state_var, ctx = 
               mk_state_var
                 ~is_input:false
                 ~shadow:ghost
                 ctx
                 (scope_of_context ctx @ I.user_scope)
                 ident
                 index
                 index_type
                 (if ghost then Some N.Ghost else Some N.Local)
             in

             (* Register local declarations positions for later *)
             let ctx  =
               { ctx with
                 locals_info = (state_var, ident, pos) :: ctx.locals_info }
             in
             
             (* Add expression to trie of identifier *)
             (D.add index state_var accum, ctx))
             
          index_types
          (D.empty, ctx)
      in

      (* Return node with local variable added *)
      match ctx with
        | { node = None } -> assert false
        | { node = Some node } ->
          { ctx with node = Some { node with N.locals = local :: locals } }


(* Add node assume/guarantees to context *)
let add_node_ass_gua ctx assumes guarantees = 

  match ctx with

    | { node = None } -> raise (Invalid_argument "add_node_global_contract")

    | { node = Some ({ N.contract } as node) } ->
      let contract = match contract with
        | None -> C.mk assumes guarantees []
        | Some contract -> C.add_ass_gua contract assumes guarantees
      in
      (* Return node with contract added *)
      { ctx with node = Some { node with N.contract = Some contract } }


(* Add node mode to context *)
let add_node_mode ctx mode = 

  match ctx with 

    | { node = None } -> raise (Invalid_argument "add_node_mode_contract")

    | { node = Some ({ N.contract } as node) } ->
      let contract = match contract with
        | None -> C.mk [] [] [ mode ]
        | Some contract -> C.add_modes contract [ mode ]
      in
      (* Return node with contract added *)
      { ctx with node = Some { node with N.contract = Some contract } }


(* Add node assert to context *)
let add_node_assert ctx expr = 

  match ctx with 

    | { node = None } -> raise (Invalid_argument "add_node_assert")

    | { node = Some ({ N.asserts } as node) } -> 

      (* Return node with assertion added *)
      { ctx with node = Some { node with N.asserts = expr :: asserts } }


(* Add node assert to context *)
let add_node_property ctx source name expr = 

  match ctx with 

    | { node = None } -> raise (Invalid_argument "add_node_property")

    | { node = Some _ } -> 

      (* State variable for property and changed environment *)
      let state_var, ctx =

        if 

          (* Property is a state variable at current offset? *)
          E.is_var expr

        then 

          (* State variable of expression *)
          let state_var = E.state_var_of_expr expr in

          (state_var, ctx)

        else

          (* State variable of abstraction variable *)
          let abs, ctx = 
            mk_abs_for_expr ctx add_state_var_to_locals expr in

          let state_var = match abs with
            | sv, [] -> sv
            | _ -> assert false
          in
          
          (* Return changed context and new state variable *)
          (state_var, ctx)

      in

      match ctx with 
        | { node = None } -> assert false
        | { node = Some ({ N.equations; N.props } as n) } -> 

          (* May need to add an alias for the property if it already
             exists *)
          let equations', prop', ctx = 

            if 

              (* A property with the same state variables exists? *)
              List.exists 
                (fun (sv, _, _) -> StateVar.equal_state_vars state_var sv)
                props
                
            then

              (* Create a fresh local variable as an alias *)
              let state_var', ctx = 
                mk_fresh_local ctx Type.t_bool
              in

              (* Add an equation for the alias *)
              ((state_var', []), E.mk_var state_var) :: equations, 

              (* Use alias as property *)
              (state_var', name, source), 

              (* Context with new declaration *)
              ctx

            else

              (* Change nothing *)
              equations, (state_var, name, source), ctx

          in
          
          (* Return node with property and possibly alias equation
             added *)
          { ctx with 
              node = Some { n with
                              N.equations = equations';
                              N.props = prop' :: props } }


(* Add node equation to context *)
let add_node_equation ctx pos state_var bounds indexes expr = 

  match ctx with 

    | { node = None } -> raise (Invalid_argument "add_node_equation")

    | { node = Some { N.equations; N.calls; N.function_calls } } -> 
      if 
        (* State variable already defined by equation? *)
        List.exists
          (fun ((sv, b), _) -> 
             StateVar.equal_state_vars state_var sv &&
             List.for_all2 
               (fun b1 b2 -> match b1, b2 with
                  | E.Fixed e1, E.Fixed e2 -> E.equal_expr e1 e2
                  | E.Bound _, E.Bound _ -> true
                  | _ -> false)
               b 
               bounds)
          equations

        ||

        (* State variable defined by a node call? *)
        List.exists
          (fun { N.call_node_name; N.call_outputs } -> 
             D.exists 
               (fun _ sv -> StateVar.equal_state_vars state_var sv)
               call_outputs)
          calls

        ||

        (* State variable defined by a function call? *)
        List.exists
          (fun { N.call_function_name; N.call_outputs } -> 
             D.exists 
               (fun _ sv -> StateVar.equal_state_vars state_var sv)
               call_outputs)
          function_calls

      then

        fail_at_position
          pos
          (Format.asprintf 
             "Duplicate definition for %a"
             (E.pp_print_lustre_var false) state_var);

      
      (* (* Wrap type of expression in arrays for the number of not fixed
         bounds *)
      let rec aux accum i = if i <= 0 then accum else
          aux (Type.mk_array Type.t_int accum) (pred i)
      in *)

      (* let expr_type = aux (E.type_of_lustre_expr expr) indexes in *)

      let expr_type = E.type_of_lustre_expr expr in

      let rec keep_same acc l1 l2 = match l1, l2 with
        | x :: r1, _ :: r2 -> keep_same (x :: acc) r1 r2
        | _, [] -> List.rev acc
        | [], _ -> assert false
      in
            
      let expr, expr_type, bounds, indexes =
        if Type.is_array expr_type then

          (* When expression is of type array, add select operator around to
             fall back in a supported fragment *)
          let elty = Type.elem_type_of_array expr_type in
          let eitys = Type.all_index_types_of_array expr_type in
          let expr, i = List.fold_left (fun (e, i) _ ->
              E.mk_select e (E.mk_index_var i), succ i
            ) (expr, indexes) eitys in
          

          let ear, _ = expr
                    |> E.cur_term_of_t E.base_offset
                    |> Term.array_and_indexes_of_select in

          (* maybe we're doing a select over a store *)
          if not (Term.is_free_var ear) then expr, elty, bounds, indexes
          else
            let earv = Term.free_var_of_term ear in

            let bnds_earv = try
                SVT.find ctx.state_var_bounds
                  (Var.state_var_of_state_var_instance earv)
              with Not_found -> [] in
            (* We only add select (and their bounds) for array indexes which do
               not yet appear on the left hand side *)
            let extra_bnds = keep_same [] bnds_earv eitys in
            expr, elty, List.rev_append extra_bnds bounds, i

        else
          expr, expr_type, bounds, indexes
      in
      
      (* Type of state variable *)
      let state_var_type, _ = 
        List.fold_left
          (fun (t, indexes) -> function
             | E.Bound _ 
             | E.Fixed _
             | E.Unbound _ -> 
               if Type.is_array t then Type.elem_type_of_array t, indexes - 1
               else
                 fail_at_position
                   pos
                   (Format.asprintf 
                      "Type mismatch in equation: %a and %a"
                      Type.pp_print_type t
                      Type.pp_print_type expr_type))
          (StateVar.type_of_state_var state_var, indexes)
          bounds
      in

      let ctx = 

        if 
          (* Type must be a subtype of declared type *)
          Type.check_type 
            expr_type
            state_var_type

        then

          (* Nothing to add *)
          ctx

        else

          (* Type of expression may not be subtype of declared type *)
          match state_var_type, expr_type with 

            (* Declared type is integer range, expression is of type
               integer *)
            | t, s 
              when Type.is_int_range t && (Type.is_int s || Type.is_int_range s) -> 

              let (lbound, ubound) = Type.bounds_of_int_range t in

              (* Value of expression is in range of declared type: 
                 lbound <= expr and expr <= ubound *)
              let range_expr = 
                (E.mk_and 
                   (E.mk_lte (E.mk_int lbound) expr) 
                   (E.mk_lte expr (E.mk_int ubound)))
              in

              let msg =
                Format.sprintf
                  "Cannot determine correctness of subrange type, \
                   adding constraint as property and reverting to type int for \
                   variable %s." 
                  (StateVar.string_of_state_var state_var) in

              warn_at_position pos msg;

              (* Expanding type of state variable to int *)
              StateVar.change_type_of_state_var state_var (Type.mk_int ());

              (* Add property to node *)
              add_node_property
                ctx
                (Property.Generated [state_var]) 
                (Format.asprintf
                   "%a.bound" 
                   (E.pp_print_lustre_var false) 
                   state_var)
                range_expr

            | t, s -> 

              fail_at_position
                pos
                (Format.asprintf 
                   "Type mismatch in equation: %a and %a"
                   Type.pp_print_type t
                   Type.pp_print_type s)

      in

      if 

        (* State variable declared as integer, but type of expression
           inferred as integer range? *)
        StateVar.type_of_state_var state_var |> Type.is_int &&
        Type.is_int_range expr_type 

        ||

        (* State variable declared as integer range, but type of
           expression inferred as stricter integer range? *)
        StateVar.type_of_state_var state_var |> Type.is_int_range &&
        Type.is_int_range expr_type &&
        (let l1, u1 = 
           StateVar.type_of_state_var state_var
           |> Type.bounds_of_int_range 
         in
         let l2, u2 = Type.bounds_of_int_range expr_type in
         Numeral.(l1 < l2) && Numeral.(u1 > u2)) 
        
      then

        (* Change type of state variable to the stricter type of the
           expression to get a constraint on the values later

           This is just a heuristic to make at least some use of the
           type inference on the expression. In particular, it and
           will not infer types transitively. For that we would need
           to re-type all expressions the contain the variable, and
           then continue recursively. *)
        StateVar.change_type_of_state_var state_var expr_type;

      (* Return node with equation added *)
      match ctx with 
      | { node = None } -> assert false 
      | { node = Some node } -> 

        { ctx with 
          node = Some { node with
                        N.equations = 
                          ((state_var, bounds), expr) :: equations } }


(* Add node call to context *)
let add_node_call ctx pos ({ N.call_node_name; N.call_outputs } as node_call) =

  match ctx with 

    | { node = None } -> raise (Invalid_argument "add_node_call")

    | { node = Some ({ N.equations; N.calls; N.function_calls } as node) } -> 

      if 

        D.exists 
          (fun _ state_var -> 

             (* State variable already defined by equation? *)
             List.exists
               (fun ((sv, _), _) -> StateVar.equal_state_vars state_var sv)
               equations
               
             ||
             
             (* State variable defined by a node call? *)
             List.exists
               (fun { N.call_node_name; N.call_outputs } -> 
                  D.exists 
                    (fun _ sv -> StateVar.equal_state_vars state_var sv)
                    call_outputs)
               calls

             ||
             
             (* State variable defined by a function call? *)
             List.exists
               (fun { N.call_function_name; N.call_outputs } -> 
                  D.exists 
                    (fun _ sv -> StateVar.equal_state_vars state_var sv)
                    call_outputs)
               function_calls)

          call_outputs

      then

        fail_at_position
          pos
          "Duplicate definition for output of node call";
                
      (* Add node call to context *)
      { ctx with 
          node = Some { node with 
                          N.calls = node_call :: calls } }


(* Create a node from the context *)
let node_of_context = function

  (* Fail if not in a node *)
  | { node = None } -> 
    raise (Invalid_argument "node_of_context")

  (* Add abstractions to node and return *)
  | { expr_abs_map; node = Some node } as ctx -> 
    match
      (* Add equations from definitions to equations *)
      ET.fold
        (fun e (sv, b) ctx -> add_node_equation ctx dummy_pos sv b (List.length b) e)
        expr_abs_map ctx
      with
        | { node = Some n } -> n
        | _ -> assert false


(* Add node from second context to nodes of first *)
let add_node_to_context ctx node_ctx = 

  { ctx with nodes = (node_of_context node_ctx) :: ctx.nodes }


(* Mark node as main node *)
let set_node_main ctx = 

  match ctx with 

    | { node = None } -> raise (Invalid_argument "set_node_main")

    | { node = Some node } -> 

      { ctx with node = Some { node with N.is_main = true } }


(* Return forward referenced subnodes of node *)
let deps_of_node { deps } ident = I.Map.find ident deps


(* Add second node as a forward referenced subnode of the first *)
let add_dep ({ deps } as ctx) ident called_ident = 

  (* Get or initialize set of forward referenced subnodes *)
  let dep_set = try I.Map.find ident deps with Not_found -> I.Set.empty in

  (* Add forward referenced node as dependency *)
  let deps = I.Map.add ident (I.Set.add ident dep_set) deps in
  
  (* Return changed context *)
  { ctx with deps }


(* ********************************************************************** *)
(* Functions                                                              *)
(* ********************************************************************** *)

(* Add function input to context *)
let add_function_input ctx ident index_types = 

  match ctx with 

    | { func = None } -> raise (Invalid_argument "add_function_input")

    | { func = Some { F.inputs } } -> 

      (* Get next index at root of trie *)
      let next_top_idx = D.top_max_index inputs |> succ in

      (* Add state variables for all indexes of input *)
      let inputs', ctx = 
        D.fold
          (fun index index_type (accum, ctx) ->
         
             (* Create state variable as input. *)
             let state_var, ctx = 
               mk_state_var
                 ~is_input:true
                 ctx
                 (scope_of_node_or_func ctx @ I.user_scope)
                 ident
                 index
                 index_type
                 (Some N.Input)
             in
             
             (* Add expression to trie of identifier *)
             (D.add (D.ListIndex next_top_idx :: index) state_var accum, ctx))
             
          index_types
          (inputs, ctx)
      in

      (* Return function with input added *)
      match ctx with
        | { func = None } -> assert false
        | { func = Some func } ->
          { ctx with func = Some { func with F.inputs = inputs' } }


(* Add function output to context *)
let add_function_output ?(is_single = false) ctx ident index_types = 

  match ctx with 

    | { func = None } -> raise (Invalid_argument "add_function_output")

    | { func = Some { F.outputs } } -> 

      (* Get next index at root of trie *)
      let next_top_idx = D.top_max_index outputs |> succ in

      let outputs', ctx = 
        D.fold
          (fun index index_type (outputs', ctx) ->
         
             (* Create state variable as input and contant *)
             let state_var, ctx = 
               mk_state_var
                 ~is_input:false
                 ctx
                 (scope_of_node_or_func ctx @ I.user_scope)
                 ident
                 index
                 index_type
                 (Some N.Output)
             in

             let index' = 
               if is_single then index else 
                 D.ListIndex next_top_idx :: index
             in

             (* Add expression to trie of identifier *)
             (D.add index' state_var outputs', ctx))
             
          index_types
          (outputs, ctx)
      in

      (* Return node with outputs added *)
      match ctx with
        | { func = None } -> assert false
        | { func = Some func } ->
          { ctx with 
              func = 
                Some { func with F.outputs = outputs' } }


(* Return the output variables of function call in the context with
   the same parameters *)
let call_outputs_of_function_call { node } ident inputs = 

  (* Are we in a node? *)
  match node with 

    (* Fail if not inside a node *)
    | None -> raise (Invalid_argument "call_outputs_of_function_call")

    (* Add to function calls in node *)
    | Some { N.function_calls } ->

      (try 

         (* Find a call to the same function with the same inputs in
            this node *)
         let { N.call_function_name; N.call_outputs } = 

           List.find
             (fun { N.call_function_name = call_ident;
                    N.call_inputs } -> 

               (* Call must be to the same node, and ... *)
               (I.equal ident call_ident) &&

               (* ... inputs must be the same *)
               D.for_all2 
                 (fun _ e1 e2 -> E.equal e1 e2)
                 inputs
                 call_inputs)

             function_calls

         in

         (* Return output variables from node call to re-use *)
         Some call_outputs

       (* No node call found *)
       with Not_found -> None)



(* Add function call to context *)
let add_function_call
  ctx pos ({ N.call_function_name; N.call_outputs } as func_call)
= match ctx with 

  | { node = None } -> raise (Invalid_argument "add_function_call")

  | { node = Some ({ N.equations; N.function_calls; N.calls } as node) } -> 

    if call_outputs |> D.exists (fun _ state_var -> 

      (* State variable already defined by equation? *)
      List.exists (fun (sv, _, _) ->
        StateVar.equal_state_vars state_var sv
      ) equations ||

<<<<<<< HEAD
             (* State variable already defined by equation? *)
             List.exists
               (fun ((sv, _), _) -> StateVar.equal_state_vars state_var sv)
               equations
               
             ||
             
             (* State variable defined by a node call? *)
             List.exists
               (fun { N.call_node_name; N.call_outputs } -> 
                  D.exists 
                    (fun _ sv -> StateVar.equal_state_vars state_var sv)
                    call_outputs)
               calls
=======
      (* State variable defined by a node call? *)
      List.exists (fun { N.call_node_name; N.call_outputs } ->
        call_outputs|> D.exists (fun _ sv ->
          StateVar.equal_state_vars state_var sv
        )
      ) calls ||
>>>>>>> e1f8e9e4

      (* State variable defined by a function call? *)
      List.exists (
        fun { N.call_function_name; N.call_outputs } -> 
          call_outputs |> D.exists (fun _ sv ->
            StateVar.equal_state_vars state_var sv
          )
      ) function_calls

    ) then

      fail_at_position
        pos
        "Duplicate definition for output of function call" ;

    (* Add function call to context *)
    { ctx with 
        node = Some { node with 
                        N.function_calls = func_call :: function_calls } }


(* Add function contract to context *)
let add_function_global_contract ctx pos contract = 

  match ctx with 

    | { func = None } -> raise (Invalid_argument "add_function_global_contract")

    | { func = Some ({ F.global_contracts } as func) } -> 

      (* Return function with contract added *)
      { ctx with 
          func = 
            Some
              { func with 
                  F.global_contracts = 
                    contract :: global_contracts } }


(* Add function contract to context *)
let add_function_mode_contract ctx pos contract_name contract = 

  match ctx with 

    | { func = None } -> raise (Invalid_argument "add_function_mode_contract")

    | { func = Some ({ F.mode_contracts } as func) } -> 

      (* Return node with contract added *)
      { ctx with 
          func = 
            Some
              { func with 
                  F.mode_contracts = 
                    contract :: mode_contracts } }


(* Create a node from the context *)
let function_of_context = function

  (* Fail if not in a function *)
  | { func = None } -> 

    raise (Invalid_argument "function_of_context")

  (* Return function 

     We don't need to add abstractions, because they have been
     inlined, and functions have no body *)
  | { func = Some ({ F.inputs; F.outputs } as func) } -> 

    let input_types = 
      D.fold 
        (fun _ sv a -> StateVar.type_of_state_var sv :: a)
        inputs
        []
    in

    let output_ufs = 
      D.fold
        (fun i sv a -> 
           let u = 
             (if Flags.Smt.short_names () then 
                UfSymbol.mk_fresh_uf_symbol
              else
                UfSymbol.mk_uf_symbol
                  (Format.asprintf 
                     "%s.uf"
                     (StateVar.string_of_state_var sv)))
               input_types
               (StateVar.type_of_state_var sv)
           in
           D.add i u a)
        outputs
        D.empty
    in
      
    { func with F.output_ufs } 


(* Add node from second context to nodes of first *)
let add_function_to_context ctx func_ctx = 
  let func = function_of_context func_ctx in
  { ctx with funcs = func :: ctx.funcs }

<<<<<<< HEAD
(* Returns true if new definitions are allowed in the context *)
let are_definitions_allowed ctx = ctx.definitions_allowed = None
=======

(* Check that the node being defined has no undefined local variables *)
let check_local_vars_defined ctx =
  match ctx.node with
  | None -> ()
  | Some { N.equations } ->
    List.iter (fun (sv, id, pos) ->
        if not (List.exists
                  (fun (sv', _, _) -> StateVar.equal_state_vars sv sv') 
                  equations )
        then
          (* Always fail *)
          fail_at_position pos
            (Format.asprintf "Local variable %a has no definition."
               (I.pp_print_ident false) id)
      ) ctx.locals_info

  

>>>>>>> e1f8e9e4

(* 
   Local Variables:
   compile-command: "make -k -C .."
   indent-tabs-mode: nil
   End: 
*)
  <|MERGE_RESOLUTION|>--- conflicted
+++ resolved
@@ -18,25 +18,6 @@
 
 open Lib
 
-<<<<<<< HEAD
-(* FIXME: Remove unless debugging *)
-module Event = struct
-
-  let log level fmt =
-
-    if Flags.log_format_xml () then
-
-      (ignore_or_fprintf level)
-        !log_ppf 
-        ("@[<hv 2><Log class=\"%s\" source=\"%a\">@,@[<hov>" ^^ 
-         fmt ^^ 
-         "@]@;<0 -2></Log>@]@.") 
-        (string_of_log_level level)
-        pp_print_kind_module `Parser
-
-    else (ignore_or_fprintf level) !log_ppf (fmt ^^ "@.")
-
-=======
 (* FIXME: Remove unless debugging.
 
    Adrien: Removing produces circular build. Factor in Lib, along with lexer
@@ -61,7 +42,6 @@
         (* Only warning or errors in theory. *)
         | _ -> failwith "LustreContext should only output warnings or errors" )
       |> Format.printf ("%s @[<v>" ^^ fmt ^^ "@]@.")
->>>>>>> e1f8e9e4
 end
 
 module A = LustreAst
@@ -122,14 +102,10 @@
   (* Type identifiers and their types and bounds of their indexes *)
   ident_type_map : (Type.t D.t) IT.t;
 
-<<<<<<< HEAD
     (* register bounds of state variables for later use *)
     state_var_bounds : (E.expr E.bound_or_fixed list) SVT.t;
     
-    (* Identifiers and the expresssions they are bound to
-=======
   (* Identifiers and the expresssions they are bound to
->>>>>>> e1f8e9e4
 
      Contains a term of a variable if the identifier denotes a
      stream, and a term of an expression if the identifier denotes a
@@ -143,19 +119,11 @@
      variables with different properties (is_const, is_input,
      for_inv_gen). 
 
-<<<<<<< HEAD
-       The most recent binding shadows earlier ones, use ET.find_all
-       instead of ET.find. A ET.fold will return all bindings to an
-       expression. (Thus turning an annoyance of OCaml into our
-       advantage.) *)
-    expr_abs_map : N.equation_lhs ET.t;
-=======
      The most recent binding shadows earlier ones, use ET.find_all
      instead of ET.find. A ET.fold will return all bindings to an
      expression. (Thus turning an annoyance of OCaml into our
      advantage.) *)
-  expr_state_var_map : StateVar.t ET.t;
->>>>>>> e1f8e9e4
+    expr_abs_map : N.equation_lhs ET.t;
 
   (* Map from state variables to state variables providing a
      non-deterministic pre-initial value *)
@@ -417,12 +385,7 @@
      || 
      (List.exists (fun m -> IT.mem m ident) (List.tl ident_expr_map)))
   then
-<<<<<<< HEAD
      raise (Invalid_argument "add_expr_for_ident")    
-=======
-    raise (Invalid_argument "add_expr_for_ident")    
-
->>>>>>> e1f8e9e4
   else
     
     (* Modify hash table in place *)
@@ -839,7 +802,7 @@
     ?(bounds = [])
     ({ node; definitions_allowed; fresh_oracle_index } as ctx) 
     state_var_type =
-  
+
   match definitions_allowed with 
 
     (* Fail with error if no new definitions allowed *)
@@ -887,41 +850,23 @@
     ({ state_var_oracle_map; fresh_oracle_index } as ctx) 
     state_var =
 
-
-<<<<<<< HEAD
-    (* Return previously created oracle *)
-    let oracle_sv = SVT.find state_var_oracle_map state_var in
-    let ctx = add_node_oracle ctx oracle_sv in
-    (oracle_sv, ctx)
-=======
   (* Create fresh oracle *)
   let state_var', ctx = 
     mk_fresh_oracle
       ~is_const:true 
-      ctx
-      (StateVar.type_of_state_var state_var)
-  in
->>>>>>> e1f8e9e4
-
-  (* Associate oracle with state variable *)
-  SVT.add state_var_oracle_map state_var state_var';
-
-<<<<<<< HEAD
-    (* Create fresh oracle *)
-    let state_var', ctx = 
-      mk_fresh_oracle
-        ~is_const:true
         (* ?bounds *)
         ~bounds:(let b =
                   try SVT.find ctx.state_var_bounds state_var
                   with Not_found -> [] in
                 match bounds with None | Some [] -> b | Some b' -> b @ b')
-        ctx
-        (StateVar.type_of_state_var state_var)
-    in
-=======
+      ctx
+      (StateVar.type_of_state_var state_var)
+  in
+
+  (* Associate oracle with state variable *)
+  SVT.add state_var_oracle_map state_var state_var';
+
   (* Return changed context
->>>>>>> e1f8e9e4
 
      The hash table of state variables to their oracles has been
      modfied in place. *)
@@ -933,14 +878,7 @@
    An unguarded pre is a previous state variable occuring in the
    initial state expression, since the arrow operator has been lifted
    to the top of the expression. *)
-<<<<<<< HEAD
-let close_expr
-    ?(bounds=[])
-    pos
-    ({ E.expr_init } as expr, ctx) = 
-=======
-let close_expr ?original pos ({ E.expr_init } as expr, ctx) = 
->>>>>>> e1f8e9e4
+let close_expr ?original ?(bounds=[]) pos ({ E.expr_init } as expr, ctx) =     
 
   (* Get variables in initial state term *)
   let init_vars = Term.vars_of_term (expr_init :> Term.t) in
@@ -956,23 +894,16 @@
 
   (* No unguarded pres in initial state term? *)
   if VS.is_empty init_pre_vars then (expr, ctx) else
-<<<<<<< HEAD
-    
-    (warn_at_position
-       pos
-       "Unguarded pre in expression, adding new oracle input";
-     
-     (* New oracle for each state variable *)
-     let oracle_substs, ctx =
-       VS.fold
-         (fun var (accum, ctx) -> 
-            
-            (* We only expect state variable instances *)
-            assert (Var.is_state_var_instance var);
-            
-            (* State variable of state variable instance *)
-            let state_var = Var.state_var_of_state_var_instance var in
-            
+
+    (* New oracle for each state variable *)
+    let oracle_substs, ctx = VS.fold (fun var (accum, ctx) -> 
+
+        (* We only expect state variable instances *)
+        assert (Var.is_state_var_instance var);
+
+        (* State variable of state variable instance *)
+        let state_var = Var.state_var_of_state_var_instance var in
+
             (* Identifier for a fresh variable *)
             let state_var', ctx = 
               
@@ -982,13 +913,21 @@
                 ~bounds
                 ctx
                 state_var
-=======
->>>>>>> e1f8e9e4
-
-    (* New oracle for each state variable *)
-    let oracle_substs, ctx = VS.fold (fun var (accum, ctx) -> 
-
-<<<<<<< HEAD
+
+            in
+            
+            (* Substitute oracle variable for variable *)
+            ((state_var, E.mk_var state_var') :: accum, ctx))
+         
+         init_pre_vars
+         ([], ctx)
+     in
+     
+     (* Return expression with all previous state variables in the init
+        expression substituted by fresh constants *)
+     ((E.mk_arrow (E.mk_let_pre oracle_substs expr) expr),
+      ctx))
+
 let has_var_index_t vi t =
   Var.VarSet.mem vi (Term.vars_of_term t)
 
@@ -1022,46 +961,91 @@
     ) bounds
   
 
+    
+let fresh_state_var_for_expr
+    ?(is_input = false)
+    ?(is_const = false)
+    ?(for_inv_gen = true)
+    ?(reuse = true)
+    bounds
+    present_bounds
+    present_bounds'
+    ({ expr_state_var_map; 
+       fresh_local_index } as ctx)
+    after_mk
+    ({ E.expr_type } as expr) = 
+
+  (* Don't abstract simple state variables *)
+  if reuse && (E.is_var expr || E.is_const_var expr) then
+  
+      let v = E.var_of_expr expr in
+      let sv = Var.state_var_of_state_var_instance v in
+      (sv, bounds), ctx
+
+  else if reuse && E.is_select_array_var expr && present_bounds <> [] then
+
+      let v = E.var_of_array_select expr in
+      let sv = Var.state_var_of_state_var_instance v in
+      (sv, present_bounds), ctx
+
+  else
+
+    (* Create state variable for abstraction *)
+    let state_var, ctx = 
+      mk_state_var 
+        ~is_input:is_input
+        ~is_const:is_const
+        ~for_inv_gen:for_inv_gen
+        ctx
+        (scope_of_node_or_func ctx @ I.reserved_scope)
+        (I.push_index I.abs_ident fresh_local_index)
+        D.empty_index
+        var_type
+        None
+    in
+
+    (* Register bounds *)
+    SVT.add ctx.state_var_bounds state_var bounds;
+
+    (* Add bounds from array definition if necessary *)
+    let abs = state_var, present_bounds in
+    let abs' = state_var, present_bounds' in
+
+    (* Record mapping of expression to state variable (or term)
+
+       This will shadow but not replace a previous definition. Use
+       [find_all] to retrieve the definitions, and the usual
+       [fold] to iterate over all definitions. *)
+    ET.add expr_abs_map expr abs';
+
+
+    (* Evaluate continuation after creating new variable *)
+    let ctx = after_mk ctx state_var in
+    
+    (* Hash table is modified in place, increment index of fresh state
+       variable *)
+    let ctx = 
+      { ctx with 
+        fresh_local_index = succ fresh_local_index }
+    in
+
+    (* Return variable and changed context *)
+    (abs, ctx)
+    
+    
+    
 (* Define the expression with a state variable *)
 let mk_abs_for_expr
     ?(is_input = false)
     ?(is_const = false)
     ?(for_inv_gen = true)
     ?(bounds = [])
+    ?(reuse = true)
     ({ expr_abs_map; 
-=======
-        (* We only expect state variable instances *)
-        assert (Var.is_state_var_instance var);
-
-        (* State variable of state variable instance *)
-        let state_var = Var.state_var_of_state_var_instance var in
-
-        (* Create a new oracle variable or re-use previously created oracle *)
-        let state_var', ctx = mk_fresh_oracle_for_state_var ctx state_var in
-
-        (* Substitute oracle variable for variable *)
-        (state_var, E.mk_var state_var') :: accum, ctx
-
-      ) init_pre_vars ([], ctx)
-    in
-
-    (* Return expression with all previous state variables in the init
-       expression substituted by fresh constants *)
-    E.mk_arrow (E.mk_let_pre oracle_substs expr) expr, ctx
-
-
-let fresh_state_var_for_expr
-    ?(is_input = false)
-    ?(is_const = false)
-    ?(for_inv_gen = true)
-    ?(reuse = true)
-    ({ expr_state_var_map; 
->>>>>>> e1f8e9e4
        fresh_local_index } as ctx)
     after_mk
     ({ E.expr_type } as expr) = 
 
-<<<<<<< HEAD
   let bounds' = bounds_of_expr bounds ctx expr in
 
   (* new array if there are bound variables *)
@@ -1098,6 +1082,11 @@
   let present_bounds = List.rev present_bounds in
   let present_bounds' = List.rev present_bounds' in
 
+  if not reuse then
+    
+    fresh_state_var_for_expr ~is_input ~is_const ~for_inv_gen ~reuse
+      bounds present_bounds present_bounds' ctx after_mk expr
+  
   try 
 
     (* Format.eprintf "mk_abs_for_expr %a %a@." (E.pp_print_lustre_expr false) expr *)
@@ -1138,136 +1127,11 @@
 
   (* Expresssion has not been abstracted before *)
   with Not_found ->
-=======
-  (* Don't abstract simple state variables *)
-  if reuse && (E.is_var expr || E.is_const_var expr) then
-
-    let v = E.var_of_expr expr in
-    let sv = Var.state_var_of_state_var_instance v in
-    sv, ctx
-
-  else
->>>>>>> e1f8e9e4
-
-    (* Don't abstract simple state variables *)
-    if E.is_var expr || E.is_const_var expr  then
-
-      let v = E.var_of_expr expr in
-      let sv = Var.state_var_of_state_var_instance v in
-      (sv, bounds), ctx
-
-<<<<<<< HEAD
-    else if E.is_select_array_var expr && present_bounds <> [] then
-=======
-       This will shadow but not replace a previous definition. Use
-       [find_all] to retrieve the definitions, and the usual
-       [fold] to iterate over all definitions. *)
-    ET.add expr_state_var_map expr state_var;
->>>>>>> e1f8e9e4
-
-      let v = E.var_of_array_select expr in
-      let sv = Var.state_var_of_state_var_instance v in
-      (sv, present_bounds), ctx
-      
-    else
-
-<<<<<<< HEAD
-      (* Create state variable for abstraction *)
-      let state_var, ctx = 
-        mk_state_var 
-          ~is_input:is_input
-          ~is_const:is_const
-          ~for_inv_gen:for_inv_gen
-          ctx
-          (scope_of_node_or_func ctx @ I.reserved_scope)
-          (I.push_index I.abs_ident fresh_local_index)
-          D.empty_index
-          var_type
-          None
-      in
-
-      (* Register bounds *)
-      SVT.add ctx.state_var_bounds state_var bounds;
-      
-      (* Add bounds from array definition if necessary *)
-      let abs = state_var, present_bounds in
-      let abs' = state_var, present_bounds' in
-
-      (* Record mapping of expression to state variable (or term)
-
-         This will shadow but not replace a previous definition. Use
-         [find_all] to retrieve the definitions, and the usual
-         [fold] to iterate over all definitions. *)
-      ET.add expr_abs_map expr abs';
-
-
-      (* Evaluate continuation after creating new variable *)
-      let ctx = after_mk ctx state_var in
-
-      (* Hash table is modified in place, increment index of fresh state
-         variable *)
-      let ctx = 
-        { ctx with 
-          fresh_local_index = succ fresh_local_index }
-      in
-
-      (* Return variable and changed context *)
-      (abs, ctx)
-=======
-    (* Hash table is modified in place, increment index of fresh state
-       variable *)
-    let ctx = 
-      { ctx with 
-        fresh_local_index = succ fresh_local_index }
-    in
-
-    (* Return variable and changed context *)
-    state_var, ctx
-
-
-(* Define the expression with a state variable *)
-let mk_state_var_for_expr
-    ?(is_input = false)
-    ?(is_const = false)
-    ?(for_inv_gen = true)
-    ?(reuse = true)
-    ({ expr_state_var_map; 
-       fresh_local_index } as ctx)
-    after_mk
-    ({ E.expr_type } as expr) = 
-
-  if not reuse then
-    fresh_state_var_for_expr
-      ~is_input ~is_const ~for_inv_gen ~reuse ctx after_mk expr
-  else
-    try 
-
-      (* Find previous definition of expression
-
-         Use [find_all] to get all state variables that define the
-         expression. *)
-      let state_var_list = ET.find_all expr_state_var_map expr in
-
-      (* Find state variable with same properties *)
-      let state_var = 
-        List.find
-          (fun sv -> 
-             StateVar.is_input sv = is_input && 
-             StateVar.is_const sv = is_const && 
-             StateVar.for_inv_gen sv = for_inv_gen)
-          state_var_list
-      in
-
-      (* Return state variable used before *)
-      (state_var, ctx)
-
-    (* Expresssion has not been abstracted before *)
-    with Not_found ->
-
-      (* If it's not there already, create a new state variable *)
-      fresh_state_var_for_expr ~is_input ~is_const ~for_inv_gen ~reuse
-        ctx after_mk expr
->>>>>>> e1f8e9e4
+
+    (* If it's not there already, create a new state variable *)
+    fresh_state_var_for_expr ~is_input ~is_const ~for_inv_gen ~reuse
+      bounds present_bounds present_bounds' ctx after_mk expr
+  
 
 
 (* Define the expression with a state variable *)
@@ -1275,18 +1139,15 @@
     ?is_input
     ?is_const
     ?for_inv_gen
-<<<<<<< HEAD
     ?bounds
-=======
     ?(is_ghost=false)
     ?original
->>>>>>> e1f8e9e4
     pos
     ({ node; 
        definitions_allowed;
        fresh_local_index } as ctx)
     ({ E.expr_type } as expr) = 
-  
+
   match definitions_allowed with 
 
     (* Fail with error if no new definitions allowed *)
@@ -1305,25 +1166,15 @@
         | Some node ->
 
           (* Guard unguarded pres before adding definition *)
-<<<<<<< HEAD
-          let expr', ctx = close_expr ?bounds pos (expr, ctx) in
+          let expr', ctx = close_expr ?bounds ?original pos (expr, ctx) in
 
           (* Define the expression with a fresh abstraction *)
-          let abs, ctx = 
+          let ((state_var, _) as abs), ctx = 
             mk_abs_for_expr
               ?is_input
               ?is_const
               ?for_inv_gen
               ?bounds
-              ctx
-              add_state_var_to_locals
-              expr'
-=======
-          let expr', ctx = close_expr ?original pos (expr, ctx) in
-          
-          (* Define the expresssion with a fresh state variable *)
-          let state_var, ctx =
-            mk_state_var_for_expr ?is_input ?is_const ?for_inv_gen
               (* ?reuse *)
               ~reuse:(not ctx.guard_pre)
               ctx add_state_var_to_locals expr'
@@ -1335,7 +1186,6 @@
                 N.set_state_var_source node state_var N.Ghost
               )
             } else ctx
->>>>>>> e1f8e9e4
           in
 
           (* Return variable and changed context *)
@@ -1350,7 +1200,7 @@
     ?(bounds=[])
     ({ node; fresh_local_index } as ctx) 
     state_var_type =
-  
+
   (* Are we in a node? *)
   match node with 
 
@@ -2239,33 +2089,16 @@
     if call_outputs |> D.exists (fun _ state_var -> 
 
       (* State variable already defined by equation? *)
-      List.exists (fun (sv, _, _) ->
+      List.exists (fun ((sv, _), _) ->
         StateVar.equal_state_vars state_var sv
       ) equations ||
 
-<<<<<<< HEAD
-             (* State variable already defined by equation? *)
-             List.exists
-               (fun ((sv, _), _) -> StateVar.equal_state_vars state_var sv)
-               equations
-               
-             ||
-             
-             (* State variable defined by a node call? *)
-             List.exists
-               (fun { N.call_node_name; N.call_outputs } -> 
-                  D.exists 
-                    (fun _ sv -> StateVar.equal_state_vars state_var sv)
-                    call_outputs)
-               calls
-=======
       (* State variable defined by a node call? *)
       List.exists (fun { N.call_node_name; N.call_outputs } ->
         call_outputs|> D.exists (fun _ sv ->
           StateVar.equal_state_vars state_var sv
         )
       ) calls ||
->>>>>>> e1f8e9e4
 
       (* State variable defined by a function call? *)
       List.exists (
@@ -2371,10 +2204,8 @@
   let func = function_of_context func_ctx in
   { ctx with funcs = func :: ctx.funcs }
 
-<<<<<<< HEAD
 (* Returns true if new definitions are allowed in the context *)
 let are_definitions_allowed ctx = ctx.definitions_allowed = None
-=======
 
 (* Check that the node being defined has no undefined local variables *)
 let check_local_vars_defined ctx =
@@ -2394,7 +2225,6 @@
 
   
 
->>>>>>> e1f8e9e4
 
 (* 
    Local Variables:
