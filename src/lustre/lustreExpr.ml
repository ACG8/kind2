--- conflicted
+++ resolved
@@ -2146,11 +2146,7 @@
       let abs_t = mk_lhs_term abs in
       
       (* Return term and new definitions *)
-<<<<<<< HEAD
-      (abs_t, ctx')
-=======
-      (Term.mk_var var, expr_type, ctx')
->>>>>>> be4f535f
+      (abs_t, expr_type, ctx')
       
   in
 
@@ -2170,40 +2166,24 @@
         Numeral.(Var.offset_of_state_var_instance (Term.free_var_of_term t) =
                  cur_offset) ->
 
-<<<<<<< HEAD
-      (Term.bump_state pre_base_offset t, ctx')
+      (Term.bump_state pre_base_offset t, expr_type', ctx')
 
 
     (* Expression is not a variable *)
     | _ -> 
-      
+
+      let expr_type = Type.generalize expr_type' in
+      let expr = { expr with expr_type } in
+
       (* Fresh state variable for identifier *)
       let abs, ctx' = mk_abs_for_expr ctx' expr in
-=======
-      (Term.bump_state Numeral.(- one) t, expr_type', ctx')
-
-    (* Expression is not a variable *)
-    | _ -> 
-
-      let expr_type = Type.generalize expr_type' in
-      let expr = { expr with expr_type } in
        
-      (* Fresh state variable for expression *)
-      let state_var, ctx' = mk_state_var_for_expr ctx' expr in
-
-      (* Variable at previous instant *)
-      let var = Var.mk_state_var_instance state_var Numeral.(- one) in
->>>>>>> be4f535f
 
       (* Abstraction at previous instant *)
       let abs_t = mk_lhs_term abs in
       
       (* Return term and new definitions *)
-<<<<<<< HEAD
-      (abs_t, ctx')
-=======
-      (Term.mk_var var, expr_type, ctx')
->>>>>>> be4f535f
+      (abs_t, expr_type, ctx')
       
   in
 
