--- conflicted
+++ resolved
@@ -78,17 +78,7 @@
     {!stat} to send it as a message. *)
 val log_stat : Lib.kind_module -> Lib.log_level -> (string * Stat.stat_item list) list -> unit 
 
-<<<<<<< HEAD
-(** Log result
-
-    Log final result as the statuses of all properties. *)
-val log_result : TransSys.t option -> unit 
-
-(** Terminate log
-=======
 (** Terminate log, called at the very end of a run.
->>>>>>> 7cb88786
-
     Output closing tags for XML output. *)
 val terminate_log : unit -> unit
 
@@ -116,16 +106,11 @@
 (** {1 Events} *)
 
 (** Events exposed to callers *)
-<<<<<<< HEAD
-type event =
-  | Invariant of string list * Term.t * Certificate.t 
-  | PropStatus of string * TransSys.prop_status
-=======
+
 type event = 
-  | Invariant of string list * Term.t 
+  | Invariant of string list * Term.t   Certificate.t 
   | PropStatus of string * Property.prop_status
   | StepCex of string * (StateVar.t * Model.term_or_lambda list) list
->>>>>>> 7cb88786
 
 (** Pretty-print an event *)
 val pp_print_event : Format.formatter -> event -> unit
@@ -195,13 +180,8 @@
   Analysis.param -> 
   TransSys.t ->
   (Lib.kind_module * event) list ->
-<<<<<<< HEAD
   (Lib.kind_module * (string list * Term.t * Certificate.t)) list *
-  (Lib.kind_module * (string * TransSys.prop_status)) list
-=======
-  (Lib.kind_module * (string list * Term.t)) list *
   (Lib.kind_module * (string * Property.prop_status)) list
->>>>>>> 7cb88786
 
 (** Update transition system from events and return new top level
     invariants and properties with changed status.
