(* This file is part of the Kind 2 model checker.

   Copyright (c) 2014 by the Board of Trustees of the University of Iowa

   Licensed under the Apache License, Version 2.0 (the "License"); you
   may not use this file except in compliance with the License.  You
   may obtain a copy of the License at

   http://www.apache.org/licenses/LICENSE-2.0 

   Unless required by applicable law or agreed to in writing, software
   distributed under the License is distributed on an "AS IS" BASIS,
   WITHOUT WARRANTIES OR CONDITIONS OF ANY KIND, either express or
   implied. See the License for the specific language governing
   permissions and limitations under the License. 

*)

open Lib

module Strat = Strategy
module S = SubSystem
module Lus = LustreNode

module SVM = StateVar.StateVarMap

type _ t =
| Lustre : (LustreNode.t S.t * LustreGlobals.t) -> LustreNode.t t
| Native : unit S.t -> unit t
| Horn : unit S.t -> unit t

let read_input_lustre input_file = Lustre (LustreInput.of_file input_file)

let read_input_native input_file = assert false

let read_input_horn input_file = assert false

let ordered_scopes_of (type s)
: s t -> Scope.t list = function
  | Lustre (subsystem, _) ->
    S.all_subsystems subsystem
    |> List.map (fun { S.scope } -> scope)

  | Native subsystem -> assert false
  | Horn subsystem -> assert false

(* Uid generator for test generation params.

/!\
    This is _wrong_.
    There's gonna be collision with the UIDs for regular analysis. Right now
    analyses and testgen are separate so that's fine, but be careful in the
    future.
/!\

*)
let testgen_uid_ref = ref 1
let get_testgen_uid () =
  let uid = !testgen_uid_ref in
  testgen_uid_ref := uid + 1 ;
  uid

(** Returns the analysis param for [top] that abstracts all its abstractable
    subsystems if [top] has a contract. *)
let maximal_abstraction_for_testgen (type s)
: s t -> Scope.t -> (Scope.t * Term.t) list -> Analysis.param option = function

  | Lustre (subsystem, globals) -> (fun top assumptions ->

    (* Collects all subsystems, abstracting them if possible. *)
    let rec collect map = function
      | sub :: tail ->
        collect (Scope.Map.add sub.S.scope sub.S.has_contract map) tail
      | [] -> Some map
    in

    (* Finds [top] in the subsystems, and then calls [collect]. *)
    let rec get_abstraction_for_top = function
      | sub :: tail ->
        if sub.S.scope = top then
          (* Sub is the system we're looking for. *)
          if sub.S.has_contract then
            (* System has contracts, collecting subsystems. *)
            collect (Scope.Map.add sub.S.scope false Scope.Map.empty) tail
          else
            (* System has no contracts. *)
            None
        else
          (* Sub is not the system we're looking for, skipping. *)
          get_abstraction_for_top tail
      | [] ->
        Format.asprintf
          "system %a does not exist, cannot generate param for testgen"
          Scope.pp_print_scope top
        |> failwith
    in

    match
      S.all_subsystems subsystem |> get_abstraction_for_top
    with

    (* Top is not abstractable. *)
    | None -> None

    (* All good. *)
    | Some map -> Some (
      Analysis.First {
        Analysis.top = top ;
        Analysis.uid = get_testgen_uid () ;
        Analysis.abstraction_map = map ;
        Analysis.assumptions = assumptions ;
      }
    )

  )

  | Native subsystem -> assert false
  | Horn subsystem -> assert false

let next_analysis_of_strategy (type s)
: s t -> 'a -> Analysis.param option = function

  | Lustre (subsystem, globals) -> (fun results -> 
    (* let nodes = 
      LustreNode.nodes_of_subsystem subsystem
    in

    assert (nodes <> []) ;

    Some {
      Analysis.top = List.hd nodes |> LustreNode.scope_of_node ;

      Analysis.abstraction_map =
        nodes |> List.fold_left (fun m n ->
          Scope.Map.add (LustreNode.scope_of_node n) false m
        ) Scope.Map.empty ;

      Analysis.assumptions = []
    } *)

    let subs_of_scope scope =
      let { S.subsystems } =
        S.find_subsystem subsystem scope
      in
      subsystems |> List.map (
        fun { S.scope ; S.has_contract ; S.has_modes } ->
          scope, has_contract, has_modes
      )
    in

    S.all_subsystems subsystem
    |> List.map (fun { S.scope ; S.has_contract ; S.has_modes } ->
      scope, has_contract, has_modes
    )
    |> Strategy.next_analysis results subs_of_scope
  )

  | Native subsystem -> (function _ -> assert false)
  | Horn subsystem -> (function _ -> assert false)


(* Return a transition system with [top] as the main system, sliced to
   abstractions and implementations as in [abstraction_map]. *)
let trans_sys_of_analysis (type s)
: s t -> Analysis.param -> TransSys.t * s t = function

  | Lustre (subsystem, globals) -> (function analysis ->
    let t, s, g =
      LustreTransSys.trans_sys_of_nodes subsystem globals analysis
    in
    (t, Lustre (s, g))
  )
    
  | Native _ -> assert false
    
  | Horn _ -> assert false



let pp_print_path_pt
(type s) (input_system : s t) trans_sys instances first_is_init ppf model =

  match input_system with 

  | Lustre (subsystem, globals) ->
    LustrePath.pp_print_path_pt
      trans_sys instances subsystem globals first_is_init ppf model

  | Native _ -> assert false

  | Horn _ -> assert false


let pp_print_path_xml
(type s) (input_system : s t) trans_sys instances first_is_init ppf model =

  match input_system with 

  | Lustre (subsystem, globals) ->
    LustrePath.pp_print_path_xml
      trans_sys instances subsystem globals first_is_init ppf model

  | Native _ -> assert false

  | Horn _ -> assert false


let pp_print_path_in_csv
(type s) (input_system : s t) trans_sys instances first_is_init ppf model =
  match input_system with

  | Lustre (subsystem, globals) ->
    LustrePath.pp_print_path_in_csv
      trans_sys instances subsystem globals first_is_init ppf model

  | Native _ -> assert false

  | Horn _ -> assert false



let slice_to_abstraction_and_property
(type s) (input_sys: s t) analysis trans_sys cex prop
: TransSys.t * TransSys.instance list * (StateVar.t * _) list * Term.t * s t = 

  (* Filter values at instants of subsystem. *)
  let filter_out_values = match input_sys with 

    | Lustre (subsystem, globals) -> (fun scope { TransSys.pos } cex v -> 
          
<<<<<<< HEAD
          (* Get node cals in subsystem of scope *)
          let { SubSystem.source = { LustreNode.calls } } = 
            SubSystem.find_subsystem subsystem scope 
          in
        
          (* Get clock of node call identified by its position *)
          let { LustreNode.call_clock } = 
            List.find
              (fun { LustreNode.call_node_name; 
                     LustreNode.call_pos } -> call_pos = pos)
              calls
          in

          (* Node call has an activation condition? *)
          match call_clock with 

            (* Keep all instants for node calls without activation
               condition *)
            | None -> v

            (* State variable for activation condition *)
            | Some clock_state_var -> 

              (* Get values of activation condition from model *)
              let clock_values = List.assq clock_state_var cex in

              (* Need to preserve order of values *)
              List.fold_right2
                (fun cv v a -> match cv with

                   (* Value of clock at this instant *)
                   | Model.Term t -> 

                     (* Clock is true: keep value at instant *)
                     if Term.equal t Term.t_true then 
                       v :: a

                     (* Clock is false: skip instant *)
                     else if Term.equal t Term.t_false then 
                       a

                     (* Clock must be Boolean *)
                     else 
                       assert false

                   (* TODO: models with arrays *)
                   |  _ -> assert false)
                clock_values
                v
                [])

     (* Clocked node calls are only in Lustre, no filtering of
        instants in models for native input *)
     | Native subsystem -> (fun _ _ _ v -> v)

     (* Clocked node calls are only in Lustre, no filtering of
        instants in models for Horn input *)
     | Horn subsystem -> (fun _ _ _ v -> v)
=======
      (* Get node cals in subsystem of scope. *)
      let { S.source = { LustreNode.calls } } = 
        S.find_subsystem subsystem scope 
      in
    
      (* Get clock of node call identified by its position. *)
      let { LustreNode.call_clock } = 
        List.find (fun {
            LustreNode.call_node_name; LustreNode.call_pos
          } -> call_pos = pos
        ) calls
      in

      (* Node call has an activation condition? *)
      match call_clock with 

        (* Keep all instants for node calls without activation
           condition. *)
        | None -> v

        (* State variable for activation condition. *)
        | Some clock_state_var -> 

          (* Get values of activation condition from model. *)
          let clock_values = List.assq clock_state_var cex in

          (* Need to preserve order of values *)
          List.fold_right2 (fun cv v a -> match cv with

            (* Value of clock at this instant. *)
            | Model.Term t -> 

             (* Clock is true: keep value at instant. *)
             if Term.equal t Term.t_true then 
               v :: a

             (* Clock is false: skip instant. *)
             else if Term.equal t Term.t_false then 
               a

             (* Clock must be Boolean. *)
             else 
               assert false

            (* TODO: models with arrays. *)
            | Model.Lambda _ -> assert false
          ) clock_values v []
    )

    (* Clocked node calls are only in Lustre, no filtering of instants in
       models for native input. *)
    | Native subsystem -> (fun _ _ _ v -> v)

    (* Clocked node calls are only in Lustre, no filtering of instants in
       models for Horn input. *)
    | Horn subsystem -> (fun _ _ _ v -> v)
>>>>>>> e1f8e9e4

  in  

  (* Map counterexample and property to S. *)
  let trans_sys', instances, cex', prop' =
    TransSys.map_cex_prop_to_subsystem 
      filter_out_values trans_sys cex prop
  in

  (* Replace top system with subsystem for slicing. *)
  let analysis' =
    Analysis.First {
      Analysis.info_of_param analysis
      with Analysis.top = TransSys.scope_of_trans_sys trans_sys'
    }
  in

  (* Return subsystem that contains the property *)
  trans_sys', instances, cex', prop'.Property.prop_term, (

    (* Slicing is input-specific *)
    match input_sys with 

    (* Slice Lustre subnode to property term *)
    | Lustre (subsystem, globals) ->

      let vars = match prop'.Property.prop_source with
        | Property.Assumption _ ->
          TransSys.state_vars trans_sys' |> StateVar.StateVarSet.of_list
        | _ ->
          Term.state_vars_of_term prop'.Property.prop_term
      in

      let subsystem', globals' = 
        LustreSlicing.slice_to_abstraction_and_property
          analysis' vars subsystem globals
      in

      Lustre (subsystem', globals')

    (* No slicing in native input *)
    | Native subsystem -> Native subsystem

    (* No slicing in Horn input *)
    | Horn subsystem -> Horn subsystem
  )


let inval_arg s = invalid_arg (
  Format.sprintf "expected lustre input, got %s input" s
)

let compile_to_rust (type s): s t -> Scope.t -> string -> unit =
fun sys top_scope target ->
  match sys with
  | Lustre (sub, _) ->
    LustreToRust.implem_to_rust target (
      fun scope -> (S.find_subsystem sub scope).S.source
    ) sub.S.source
  | Native _ ->
    Format.printf "can't compile from native input: unsupported"
  | Horn _ ->
    Format.printf "can't compile from horn clause input: unsupported"

let compile_oracle_to_rust (type s): s t -> Scope.t -> string -> unit =
fun sys top_scope target ->
  match sys with
  | Lustre (sub, _) ->
    LustreToRust.oracle_to_rust target (
      fun scope -> (S.find_subsystem sub scope).S.source
    ) sub.S.source
  | Native _ ->
    Format.printf "can't compile from native input: unsupported"
  | Horn _ ->
    Format.printf "can't compile from horn clause input: unsupported"



(* 
   Local Variables:
   compile-command: "make -C .. -k"
   tuareg-interactive-program: "./kind2.top -I ./_build -I ./_build/SExpr"
   indent-tabs-mode: nil
   End: 
*)
  <|MERGE_RESOLUTION|>--- conflicted
+++ resolved
@@ -228,66 +228,6 @@
 
     | Lustre (subsystem, globals) -> (fun scope { TransSys.pos } cex v -> 
           
-<<<<<<< HEAD
-          (* Get node cals in subsystem of scope *)
-          let { SubSystem.source = { LustreNode.calls } } = 
-            SubSystem.find_subsystem subsystem scope 
-          in
-        
-          (* Get clock of node call identified by its position *)
-          let { LustreNode.call_clock } = 
-            List.find
-              (fun { LustreNode.call_node_name; 
-                     LustreNode.call_pos } -> call_pos = pos)
-              calls
-          in
-
-          (* Node call has an activation condition? *)
-          match call_clock with 
-
-            (* Keep all instants for node calls without activation
-               condition *)
-            | None -> v
-
-            (* State variable for activation condition *)
-            | Some clock_state_var -> 
-
-              (* Get values of activation condition from model *)
-              let clock_values = List.assq clock_state_var cex in
-
-              (* Need to preserve order of values *)
-              List.fold_right2
-                (fun cv v a -> match cv with
-
-                   (* Value of clock at this instant *)
-                   | Model.Term t -> 
-
-                     (* Clock is true: keep value at instant *)
-                     if Term.equal t Term.t_true then 
-                       v :: a
-
-                     (* Clock is false: skip instant *)
-                     else if Term.equal t Term.t_false then 
-                       a
-
-                     (* Clock must be Boolean *)
-                     else 
-                       assert false
-
-                   (* TODO: models with arrays *)
-                   |  _ -> assert false)
-                clock_values
-                v
-                [])
-
-     (* Clocked node calls are only in Lustre, no filtering of
-        instants in models for native input *)
-     | Native subsystem -> (fun _ _ _ v -> v)
-
-     (* Clocked node calls are only in Lustre, no filtering of
-        instants in models for Horn input *)
-     | Horn subsystem -> (fun _ _ _ v -> v)
-=======
       (* Get node cals in subsystem of scope. *)
       let { S.source = { LustreNode.calls } } = 
         S.find_subsystem subsystem scope 
@@ -344,7 +284,6 @@
     (* Clocked node calls are only in Lustre, no filtering of instants in
        models for Horn input. *)
     | Horn subsystem -> (fun _ _ _ v -> v)
->>>>>>> e1f8e9e4
 
   in  
 
