--- conflicted
+++ resolved
@@ -29,17 +29,6 @@
 (* The current solver instance in use *)
 let solver_check = ref None
 
-<<<<<<< HEAD
-let solvers_declare uf =
-  (match !solver_qe with
-    | Some solver -> SMTSolver.declare_fun solver uf
-    | None -> ()) ;
-  match !solver_check with
-    | Some solver -> SMTSolver.declare_fun solver uf
-    | None -> ()
-
-=======
->>>>>>> 52bccd1e
 (* Get the current solver instance or create a new instance *)
 let get_solver_instance trans_sys = 
 
@@ -292,34 +281,21 @@
   (* Substitute fresh variables for terms to be eliminated and
      existentially quantify formula *)
   let qe_term = 
-<<<<<<< HEAD
-    Conv.quantified_smtexpr_of_term solvers_declare true elim term
-=======
-    SMTExpr.quantified_smtexpr_of_term true elim term
->>>>>>> 52bccd1e
+    Conv.quantified_smtexpr_of_term true elim term
   in
 
   check_implication 
     trans_sys
     "model"
     "exact generalization" 
-<<<<<<< HEAD
-    (Conv.smtexpr_of_term solvers_declare (formula_of_model model))
-    (Conv.smtexpr_of_term solvers_declare term');
-=======
-    (SMTExpr.smtexpr_of_term (formula_of_model model))
-    (SMTExpr.smtexpr_of_term term');
->>>>>>> 52bccd1e
+    (Conv.smtexpr_of_term (formula_of_model model))
+    (Conv.smtexpr_of_term term');
 
   check_implication
     trans_sys
     "exact generalization" 
     "formula"
-<<<<<<< HEAD
-    (Conv.smtexpr_of_term solvers_declare term')
-=======
-    (SMTExpr.smtexpr_of_term term')
->>>>>>> 52bccd1e
+    (Conv.smtexpr_of_term term')
     qe_term
     
 
@@ -648,21 +624,10 @@
         let qe_term = 
           match pdr_qe with 
             | `Z3 -> 
-<<<<<<< HEAD
-              Conv.quantified_smtexpr_of_term
-                solvers_declare true elim term
+              Conv.quantified_smtexpr_of_term true elim term
             | `Z3_impl
             | `Z3_impl2 -> 
-              Conv.quantified_smtexpr_of_term
-                solvers_declare true elim extract_int
-=======
-              SMTExpr.quantified_smtexpr_of_term
-                true elim term
-            | `Z3_impl
-            | `Z3_impl2 -> 
-              SMTExpr.quantified_smtexpr_of_term
-                true elim extract_int
->>>>>>> 52bccd1e
+              Conv.quantified_smtexpr_of_term true elim extract_int
         in
         
         let solver_qe = get_solver_instance trans_sys in
