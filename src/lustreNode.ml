(* This file is part of the Kind 2 model checker.

   Copyright (c) 2014 by the Board of Trustees of the University of Iowa

   Licensed under the Apache License, Version 2.0 (the "License"); you
   may not use this file except in compliance with the License.  You
   may obtain a copy of the License at

   http://www.apache.org/licenses/LICENSE-2.0 

   Unless required by applicable law or agreed to in writing, software
   distributed under the License is distributed on an "AS IS" BASIS,
   WITHOUT WARRANTIES OR CONDITIONS OF ANY KIND, either express or
   implied. See the License for the specific language governing
   permissions and limitations under the License. 

*)

(* A Lustre node

   Nodes are normalized for easy translation into a transition system,
   mainly by introducing new variables. A LustreExpr.t does not
   contain node calls, temporal operators or expressions under a pre
   operator. Node equations become a map of identifiers to expressions
   in [node_eqs], all node calls are in [node_calls] as a list of
   tuples containing fresh variables the node output is assigned to
   and the expressions for the node input.

   The node inputs are extended with oracles that are appended to the
   formal input parameters for each unguarded [pre] operator or oracle
   input of a called node.

   The node outpus are extended with observers for each property that
   is not an output, and each observer of a called node.

   Local constants are propagated and do not need to be stored. The
   inputs of a node can be extended by constant state variables in
   [node_oracles] for the initial value of unguarded pre operations.

   Assertions, properties to prove and contracts as assumptions and
   guarantees are lists of expressions in [node_asserts],
   [node_props], [node_requires], and [node_ensures].

   The flag [node_is_main] is set if the node has been annotated as
   main, it is not checked if more than one node or no node at all may
   have that annotation. *)

open Lib

(* Module abbreviations *)
module I = LustreIdent 
module E = LustreExpr

module SVS = StateVar.StateVarSet
module SVMap = StateVar.StateVarMap

module ISet = I.LustreIdentSet
module IdxMap = I.LustreIndexMap
module ITrie = I.LustreIdentTrie
module IdxTrie = I.LustreIndexTrie

(* Set of state variables of list *)
let svs_of_list list = 
  List.fold_left (fun a e -> SVS.add e a) SVS.empty list


(* Add a list of state variables to a set *)
let add_to_svs set list = 
  List.fold_left (fun a e -> SVS.add e a) set list 
  

(* A call of a node *)
type node_call = 

  { 

    (* Variables capturing the outputs *)
    call_returns : StateVar.t IdxTrie.t;

    (* Variables capturing the outputs *)
    call_observers : StateVar.t list;

    (* Boolean activation condition *)
    call_clock : StateVar.t option;

    (* Name of called node *)
    call_node_name : LustreIdent.t;
    
    (* Position of node call in input file *)
    call_pos : position;

    (* Expressions for input parameters *)
    call_inputs : StateVar.t IdxTrie.t;

    (* Expression for initial return values *)
    call_defaults : LustreExpr.t IdxTrie.t;

  }


(* A Lustre node *)
type t = 

  { 

    (* Name of node *)
    name : LustreIdent.t;

    (* Input variables of node together with their index in the
       original model *)
    inputs : StateVar.t IdxTrie.t;

    (* Oracle inputs *)
    oracles : StateVar.t list;

    (* Output variables of node together with their index in the
       original model *)
    outputs : StateVar.t IdxTrie.t;

    (* Observer outputs *)
    observers : StateVar.t list;

    (* Local variables of node *)
    locals : StateVar.t list;

    (* Equations for local and output variables, with a list of
       indexes and their bounds *)
    equations : 
      (StateVar.t * ((StateVar.t * LustreExpr.t) list * LustreExpr.t)) list;

    (* Node calls with activation condition: variables capturing the
       outputs, the Boolean activation condition, the name of the
       called node, expressions for input parameters and expression
       for initialization *)
    calls : node_call list;

    (* Assertions of node *)
    asserts : LustreExpr.t list;

    (* Proof obligations for node *)
    props : (StateVar.t * TermLib.prop_source) list;

<<<<<<< HEAD
    (* The contracts of the node. *)
    contracts :
      (string
       * TermLib.contract_source
       * LustreExpr.t list
       * LustreExpr.t list) list;
=======
    (* Contract for node, assumptions *)
    requires : (I.t * E.t) list;

    (* Contract for node, guarantees *)
    ensures : (I.t * E.t) list;
>>>>>>> b9864671

    (* Node is annotated as main node *)
    is_main : bool;

    (* Dependencies of the output variables on input variables *)
    output_input_dep : I.index list IdxTrie.t;

    (* Dependencies of the observer variables on input variables *)
    observer_input_dep : I.index list list;

    (* Index of last abstraction state variable *)
    fresh_state_var_index : Numeral.t ref;

    (* Index of last oracle state variable *)
    fresh_oracle_index : Numeral.t ref;

    (* Map of state variables to their oracles *)
    state_var_oracle_map : StateVar.t StateVar.StateVarHashtbl.t;

    (* Map of expressions to state variables *)
    expr_state_var_map : StateVar.t E.ExprHashtbl.t;

  }


(* An empty node *)
let empty_node name = 
  { name = name;
    inputs =  IdxTrie.empty;
    oracles = [];
    outputs = IdxTrie.empty;
    observers = [];
    locals = [];
    equations = [];
    calls = [];
    asserts = [];
    props = [];
    contracts = [];
    is_main = false;
    output_input_dep = IdxTrie.empty;
    observer_input_dep = [];
    fresh_state_var_index = ref Numeral.(- one);
    fresh_oracle_index = ref Numeral.(- one); 
    state_var_oracle_map = StateVar.StateVarHashtbl.create 7;
    expr_state_var_map = E.ExprHashtbl.create 7 }



(* Pretty-print a node input *)
let pp_print_input safe ppf (_, var) =

  Format.fprintf ppf
    "%t%a: %a"
    (function ppf -> 
      if StateVar.is_const var then Format.fprintf ppf "const ")
    (E.pp_print_lustre_var safe) var
    (E.pp_print_lustre_type safe) (StateVar.type_of_state_var var)


(* Pretty-print a node output *)
let pp_print_output safe ppf (_, var) =

  Format.fprintf ppf
    "%a: %a"
    (E.pp_print_lustre_var safe) var
    (E.pp_print_lustre_type safe) (StateVar.type_of_state_var var)


(* Pretty-print a node local variable *)
let pp_print_local safe ppf var =

  Format.fprintf ppf
    "%a: %a"
    (E.pp_print_lustre_var safe) var
    (E.pp_print_lustre_type safe) (StateVar.type_of_state_var var)


(* Pretty-print a node equation *)
let pp_print_node_equation safe ppf (var, (idx_vars, expr)) = 

  Format.fprintf ppf
    "@[<hv 2>%a%a =@ %a;@]"
    (E.pp_print_lustre_var safe) var
    (pp_print_list
       (function ppf -> function (v, _) ->
         Format.fprintf ppf 
           "[%a]"
           (E.pp_print_lustre_var safe) v)
       "")
    idx_vars
    (E.pp_print_lustre_expr safe) expr


(* Pretty-print a node call *)
let pp_print_call safe ppf = function 

  (* Node call on the base clock *)
  | { call_returns = out_vars; 
      call_observers = observer_vars; 
      call_clock = None; 
      call_node_name = node; 
      call_inputs = in_vars } ->

    Format.fprintf ppf
      "@[<hv 2>@[<hv 1>(%a)@] =@ @[<hv>%a(%a);@]@]"
      (pp_print_list 
         (E.pp_print_lustre_var safe)
         ",@ ") 
      (List.rev_map snd (IdxTrie.bindings out_vars) @ observer_vars)
      (I.pp_print_ident safe) node
      (pp_print_list (E.pp_print_lustre_var safe) ",@ ") 
      (List.rev_map snd (IdxTrie.bindings in_vars))

  (* Node call not on the base clock is a condact *)
  |  { call_returns = out_vars; 
       call_observers = observer_vars; 
       call_clock = Some act_var;
       call_node_name = node; 
       call_inputs = in_vars; 
       call_defaults = init_exprs } ->
     
    Format.fprintf ppf
      "@[<hv 2>@[<hv 1>(%a)@] =@ @[<hv>condact(%a,@,%a(%a),@,%a);@]@]"
      (pp_print_list 
         (E.pp_print_lustre_var safe)
         ",@ ") 
<<<<<<< HEAD
      (out_vars @ observer_vars)
      (E.pp_print_lustre_var safe) act_var
=======
      (List.rev_map snd (IdxTrie.bindings out_vars) @ observer_vars)
      (E.pp_print_lustre_expr safe) act_expr
>>>>>>> b9864671
      (I.pp_print_ident safe) node
      (pp_print_list (E.pp_print_lustre_var safe) ",@ ") 
      (List.rev_map snd (IdxTrie.bindings in_vars))
      (pp_print_list (E.pp_print_lustre_expr safe) ",@ ") 
      (List.rev_map snd (IdxTrie.bindings init_exprs)
       @ (List.map (fun _ -> E.t_true) observer_vars))
          

(* Pretty-print an assertion *)
let pp_print_assert safe ppf expr = 

  Format.fprintf ppf
    "@[<hv 2>assert@ %a;@]"
    (E.pp_print_lustre_expr safe) expr


(* Pretty-print a property *)
let pp_print_prop safe ppf (var, _) = 

  Format.fprintf ppf
    "@[<hv 2>--%%PROPERTY@ @[<h>%a@];@]"
    (E.pp_print_lustre_var safe) var
    

(* Pretty-print an assumption *)
<<<<<<< HEAD
let pp_print_require safe ppf expr = 
=======
let pp_print_requires safe ppf (ident, expr) = 
>>>>>>> b9864671

  Format.fprintf ppf
    "@[<hv 2>assume %a :@ %a;@]"
    (I.pp_print_ident safe) ident
    (E.pp_print_lustre_expr safe) expr


(* Pretty-print a guarantee *)
<<<<<<< HEAD
let pp_print_ensure safe ppf expr = 
=======
let pp_print_ensures safe ppf (ident, expr) = 
>>>>>>> b9864671

  Format.fprintf ppf
    "@[<hv 2>guarantee %a :@ %a;@]"
    (I.pp_print_ident safe) ident
    (E.pp_print_lustre_expr safe) expr

(* Pretty-print a contract. *)
let pp_print_contract safe ppf (name, _, requires, ensures) =
  Format.fprintf
    ppf
    "@[<hv 2>--@@contract : %s ;@ @[<v>%a@ %a@]@]"
    name
    (pp_print_list (pp_print_require safe) "@ ") requires
    (pp_print_list (pp_print_ensure safe) "@ ") ensures

(* Pretty-print a node *)
let pp_print_node 
    safe
    ppf 
    { name;
      inputs; 
      oracles; 
      outputs; 
      observers; 
      locals; 
      equations; 
      calls; 
      asserts; 
      props;
      contracts;
      output_input_dep;
      is_main } = 

  (* Output a space if list is not empty *)
  let space_if_nonempty = function
    | [] -> (function _ -> ())
    | _ -> (function ppf -> Format.fprintf ppf "@ ")
  in

  Format.fprintf ppf 
    "@[<hv>@[<hv 2>node %a@ @[<hv 1>(%a)@]@;<1 -2>\
     returns@ @[<hv 1>(%a)@];@]@ \
     @[<v>%t@]\
     @[<hv 2>let@ \
     %a%t\
     %a%t\
     %a%t\
     %t\
     %a%t\
     %a@;<1 -2>\
     tel;@]@]"  

    (* %a *)
    (I.pp_print_ident safe) name

    (* %a *)
    (pp_print_list (pp_print_input safe) ";@ ") 
    (List.rev (IdxTrie.bindings inputs) @
     (List.map (fun sv -> (I.empty_index, sv)) oracles))

    (* %a *)
    (pp_print_list (pp_print_output safe) ";@ ") 
    (List.rev (IdxTrie.bindings outputs) @
     (List.map (fun sv -> (I.empty_index, sv)) observers))

    (* %t *)
    (function ppf -> 
      if not (locals = []) then
        Format.fprintf ppf 
          "@[<hv 2>var@ %a;@]@ " 
          (pp_print_list (pp_print_local safe) ";@ ") 
          locals)

    (* %a%t *)
    (pp_print_list (pp_print_call safe) "@ ") calls
    (space_if_nonempty equations)

    (* %a%t *)
    (pp_print_list (pp_print_node_equation safe) "@ ") equations
    (space_if_nonempty equations)

    (* %a%t *)
    (pp_print_list (pp_print_assert safe) "@ ") asserts
    (space_if_nonempty asserts)

    (* %t *)
    (function ppf -> if is_main then Format.fprintf ppf "--%%MAIN@,")
<<<<<<< HEAD
    (pp_print_list (pp_print_contract safe) "@ ") contracts
    (space_if_nonempty contracts)
    (pp_print_list (pp_print_prop safe) "@ ") ((List.map fst props) @ observers)
=======

    (* %a%t *)
    (pp_print_list (pp_print_requires safe) "@ ") requires
    (space_if_nonempty requires)

    (* %a%t *)
    (pp_print_list (pp_print_ensures safe) "@ ") ensures
    (space_if_nonempty ensures)

    (* %a*)
    (pp_print_list (pp_print_prop safe) "@ ") props
>>>>>>> b9864671
    


(* Return the node of the given name from a list of nodes *)
let exists_node_of_name name nodes =

  List.exists
    (function { name = node_name } -> name = node_name)
    nodes


(* Return the node of the given name from a list of nodes *)
let node_of_name name nodes =

  try 

    List.find
      (function { name = node_name } -> name = node_name)
      nodes
      
  with Not_found -> 

    debug lustreNode 
      "@[<v>Node %a not found@,%a@]"
      (I.pp_print_ident false) name
      (pp_print_list (pp_print_node false) "@,") nodes
    in
    
    raise Not_found 


let rec ident_of_top = function 
  
  | [] -> raise (Invalid_argument "ident_of_top")

  | [{ name }] -> name 

  | h :: tl -> ident_of_top tl


(* Calculate dependencies of variables *)
let rec node_var_dependencies nodes node accum = 

  function 

    (* Return all calculated dependencies *)
    | [] -> accum

    (* Calculate dependency of variable [ident], which all variables
       in [dep] depend on *)
    | (state_var, dep) :: tl -> 

      if 

        (* Variable is an input variable *)
        IdxTrie.exists 
          (fun _ sv -> StateVar.equal_state_vars sv state_var)
          node.inputs 

      then 

        (* No dependencies for inputs *)
        node_var_dependencies 
          nodes
          node
          ((state_var, SVS.empty) :: accum) 
          tl

      else

        (* Variables this variable depends on *)
        let vars = 

          try 

            (* Get expression defining variable *)
            let (_, (_, expr)) = 
              List.find 
                (fun (sv, _) -> StateVar.equal_state_vars sv state_var)
                node.equations 
            in

            (* Get variables in expression *)
            SVS.elements
              (SVS.union 
                 (Term.state_vars_at_offset_of_term
                    E.base_offset
                    (E.base_term_of_expr E.base_offset expr.E.expr_init))
                 (Term.state_vars_at_offset_of_term
                    E.cur_offset
                    (E.cur_term_of_expr E.cur_offset expr.E.expr_step)))

          (* Variable is not input or not defined in an equation *)
          with Not_found -> 

            try

              (* Find state variables this state variable depends on
                 if captures the output of a node call *)
              let rec dependent_state_vars_of_output = function 
                | [] -> raise Not_found 
                | { call_returns; call_node_name } :: tl -> 

                  match 

                    (* Collect indexes the given state variable occurs
                       with in the output *)
                    IdxTrie.fold
                      (fun i v a -> 
                         if 
                           StateVar.equal_state_vars 
                             state_var
                             v 
                         then
                           i :: a 
                         else 
                           a)
                      call_returns
                      []

                  with

                    (* State variable does not occur in the ouput:
                       continue search *)
                    | [] -> dependent_state_vars_of_output tl

                    (* State variable occurs in output at index *)
                    | [index] -> 

                      (* Get dependencies of outputs on input for
                         called node *)
                      let { output_input_dep } =
                        node_of_name call_node_name nodes 
                      in

                      (* Get inputs of node call that depend on
                         outputs of node call *)
                      List.map
                        (fun i -> IdxTrie.find i node.inputs)
                        (IdxTrie.find index output_input_dep)

                    (* State variable occurs in more than one
                       output *)
                    | _ -> assert false 

              in

              dependent_state_vars_of_output node.calls

            (* Variable is not an output of a node call *)
            with Not_found -> 

              (* Find state variables this state variable depends on
                 if captures an observer of a node call *)
              let rec dependent_state_vars_of_observer = function 
                | [] -> raise Not_found 
                | { call_observers; call_node_name } :: tl -> 

                  (* Get dependencies of observers on input for called node *)
                  let { observer_input_dep } =
                    node_of_name call_node_name nodes 
                  in

                  match 
                    
                    List.fold_left2
                      (fun a v i -> 
                         if 
                           StateVar.equal_state_vars 
                             state_var
                             v 
                         then
                           i :: a 
                         else 
                           a)
                      []
                      call_observers
                      observer_input_dep

                  with

                    (* State variable does not occur in the ouput:
                       continue search *)
                    | [] -> dependent_state_vars_of_observer tl

                    (* State variable depends on input variables at index *)
                    | [index] -> 

                      (* Get inputs of node call at indexes *)
                      List.map
                        (fun i -> IdxTrie.find i node.inputs)
                        index

                    (* State variable occurs in more than one
                       observer *)
                    | _ -> assert false 

              in

              dependent_state_vars_of_observer node.calls

        in

        (* Some variables have had their dependencies calculated
           already *)
        let vars_visited, vars_not_visited = 
          List.partition
            (fun sv -> 
               List.exists
                 (fun (sv', _) -> StateVar.equal_state_vars sv sv') 
                 accum)
            vars
        in

        (* All dependent variables visited? *)
        if vars_not_visited = [] then 

          (* Dependencies of this variable is set of dependencies of
             its variables *)
          let dependent_vars = 
            List.fold_left
              (fun a i -> 
                 SVS.union a (List.assq i accum))
              (List.fold_left (fun a v -> SVS.add v a) SVS.empty vars)
              vars_visited
          in

(*
          debug lustreNode
            "@[<hv>Dependencies of %a:@ @[<hv>%a@]@]"
            StateVar.pp_print_state_var state_var
            (pp_print_list
              StateVar.pp_print_state_var
              ",@ ")
            (SVS.elements dependent_vars)
          in
*)

          (* Add variable and its dependencies to accumulator *)
          node_var_dependencies 
            nodes
            node 
            ((state_var, dependent_vars) :: accum)
            tl

        else

        if 

          (* Circular dependency: a variable that this variable
             depends on occurs as a dependency *)
          List.exists
            (fun v -> List.memq v dep)
            (state_var :: vars_not_visited)

        then

          (* TODO: Output variables in circular dependency *)
          failwith 
            (Format.asprintf 
               "Circular dependency involving %a"
               StateVar.pp_print_state_var state_var)

        else

          (* First get dependencies of all dependent variables *)
          node_var_dependencies 
            nodes 
            node
            accum 
            ((List.map 
                (fun v -> (v, state_var :: dep)) 
                vars_not_visited) @ 
             ((state_var, dep) :: tl))

             
(* Calculate dependencies of outputs on inputs *) 
let output_input_dep_of_var_dep node var_deps =

  (* Return indexes in inputs for each output *)
  IdxTrie.map
    (fun o -> 

       (* Get dependencies of output variable *)
       let deps = List.assoc o var_deps in 

       (* Iterate over all dependent variables to find input variables
          and their positions *)
       SVS.fold
         (fun v a -> 

            match 

              (* Collect indexes the given state variable occurs with
                 in the input *)
              IdxTrie.fold
                (fun i v' a ->
                   if StateVar.equal_state_vars v' v then i :: a else a)
                node.inputs
                []

            with 

              (* We expect the list to contain at most one index. *)
              | [] -> a 
              | [v] -> v :: a

              (* Variable occurs in input twice *)
              | _ -> assert false)
         deps
         [])
    node.outputs


(* Calculate dependencies of observers on inputs *) 
let observer_input_dep_of_var_dep node var_deps =

  (* Return indexes in inputs for each output *)
  List.map
    (fun sv -> 

       (* Get dependencies of output variable *)
       let deps = List.assoc sv var_deps in 

       (* Iterate over all dependent variables to find input variables
          and their positions *)
       SVS.fold
         (fun v a -> 

            match 

              (* Collect indexes the given state variable occurs with
                 in the input *)
              IdxTrie.fold
                (fun i v' a ->
                   if StateVar.equal_state_vars v' v then i :: a else a)
                node.inputs
                []

            with 

              (* We expect the list to contain at most one index. *)
              | [] -> a 
              | [v] -> v :: a

              (* Variable occurs in input twice *)
              | _ -> assert false)
         deps
         [])
    node.observers



(* Order variables such that each variable occurs before the variables
   it depends on *)
let rec order_by_dep accum = function 

  (* All dependencies processed *)
  | [] -> accum
    
  (* Variable already visited *)
  | (h, _) :: tl when List.mem h accum -> order_by_dep accum tl

  (* Variables [h] and the set [d] of variables it depends on *)
  | (h, d) :: tl -> 

    if 

      (* All dependencies are in accumulator? *)
      SVS.for_all (fun v -> List.mem v accum) d 

    then 

      (* Add variable to accumulator and continue *)
      order_by_dep (h :: accum) tl

    else

      (* Need to add all dependent variables first *)
      order_by_dep 
        accum
        (SVS.fold
           (fun e a -> 
              (List.find
                 (fun (f, _) -> StateVar.equal_state_vars e f) 
                 tl) 
              :: a)
           d
           ((h,d) :: tl))
    

(* Return node with equations in dependency order *)
let equations_order_by_dep nodes node = 

  (* For each variable get the set of current state variables in its
     equation *)
  let var_dep = 
    node_var_dependencies 
      nodes
      node
      []
      ((List.map (fun (v, _) -> (v, [])) node.equations) @
       (List.map (fun (_, v) -> (v, [])) (IdxTrie.bindings node.outputs)))
  in

  (* Order variables such that variables defined in terms of other
     variables occur first *)
  let vars_ordered = order_by_dep [] var_dep in

  (* Order equations such that an equations defining a variable occurs
     before all equations using it *)
  let equations_ordered = 
    List.fold_left 
      (fun a v -> 
         try (v, List.assoc v node.equations) :: a with Not_found -> a)
      []
      vars_ordered
  in
    
  (* Return node with equations in dependency order *)
  { node with equations = equations_ordered }


let compute_output_input_dep nodes node = 
  
  (* For each variable get the set of current state variables in its
     equation *)
  let var_dep = 
    node_var_dependencies 
      nodes
      node
      []
      ((List.map (fun (v, _) -> (v, [])) node.equations) @
       (List.map (fun (_, v) -> (v, [])) (IdxTrie.bindings node.outputs)))
  in
(*  
  (* Order variables such that variables defined in terms of other
     variables occur first *)
  let vars_ordered = order_by_dep [] var_dep in
*)
  (* Compute dependencies of output variables on inputs *)
  let output_input_dep = 
    output_input_dep_of_var_dep node var_dep 
  in

  (* Compute dependencies of output variables on inputs *)
  let observer_input_dep = 
    observer_input_dep_of_var_dep node var_dep 
  in

  (* Return node with equations in dependency order *)
  { node with 
      output_input_dep = output_input_dep; 
      observer_input_dep = observer_input_dep }


(* If x = y and x captures the output of a node, substitute y *)
let solve_eqs_node_calls node = 

  let calls', vars_eliminated =

    (* Iterate over all calls, collect modified calls and eliminated
       variables *)
    List.fold_left 
      (fun 
        (calls, vars_eliminated) 
        ({ call_returns } as n) -> 

         
         (* Modify list of variables capturing the output, add to list
              of eliminated variables *)
        let call_returns', vars_eliminated' = 
          
          (* Iterate over output variables from right to left, need
              to preserve the order *)
          IdxTrie.fold 
            (fun i v (call_returns', vars_eliminated)  ->
               
                try 

                  let v' =

                    fst

                      (* Find an equation [u = v] where v is the
                         variable capturing an output at the current
                         state *)
                      (List.find
                         (function 
                           | (_, (_, e)) when E.is_var e -> 

                             StateVar.equal_state_vars 
                               (E.state_var_of_expr e)
                               v

                           | _ -> false) 

                         node.equations)
                  in

                  (debug lustreNode
                    "Eliminating %a with %a"
                    StateVar.pp_print_state_var v
                    StateVar.pp_print_state_var v'
                  in
                  
                  List.iter
                    (fun (p, n, v'') -> E.set_state_var_instance v' p n v'')
                    (E.get_state_var_instances v);

                  (IdxTrie.add i v' call_returns', v :: vars_eliminated))

                (* Variable not found in a variable alias equation *)
                with Not_found -> 

                    (IdxTrie.add i v call_returns', vars_eliminated))
             
             call_returns
             (IdxTrie.empty, vars_eliminated)
         in
         { n with call_returns = call_returns' } :: calls, 
         vars_eliminated')
      ([], [])
      node.calls
  in
  (*  
  Format.printf
    "@[<v>Elminated variables:@,%a@]@."
    (pp_print_list (I.pp_print_ident false) "@,") 
    vars_eliminated;
*)

  (* Remove eliminated variables from local variable declarations *)
  let locals' = 
    List.filter
      (fun sv -> not (List.memq sv vars_eliminated))
      node.locals
  in

  (* Remove eliminated equations *)
  let equations' = 
    List.filter
      (function
        | (_, (_, e)) when E.is_var e -> 
          not (List.mem (E.state_var_of_expr e) vars_eliminated)
        | _ -> true)
      node.equations
  in

  { node with calls = calls'; locals = locals'; equations = equations' }


(* Return all expressions of a node *)
let exprs_of_node { equations; calls; asserts; props; contracts } =

  (* Start with expressions in equations *)
  let exprs_equations = 
    List.fold_left 
      (fun accum (_, (_, expr)) -> expr :: accum)
      []
      equations
  in

  (* Add expressions in calls *)
  let exprs_calls = 
    List.fold_left
      (fun
        accum
        { call_clock = act_cond; call_inputs = args; call_defaults = inits } ->

(*
        (List.map (E.cur_expr_of_state_var E.cur_offset) args) @
        (List.map (E.pre_term_of_state_var E.cur_offset) args) @
         (* Add previous state expression of arguments *)
         List.map 
           (fun e -> 
              (fst 
                 ((E.mk_pre

                     (* Immediately fail if expression under pre needs
                        to be abstracted *)
                     (fun _ -> assert false) [] e)))) 
           args @ *)
        (IdxTrie.values inits) @ 
         accum)
      exprs_equations
      calls
  in

  (* Add expressions in assertions *)
  let exprs_asserts = asserts @ exprs_calls in

<<<<<<< HEAD
  (* Add all the expressions appearing in the contract. *)
  contracts
  |> List.fold_left
       ( fun list (_, _, reqs, ens) ->
         reqs @ ens @ list )
       exprs_asserts
=======
  (* Add expressions in assumptions *)
  let exprs_requires = List.map snd requires @ exprs_asserts in

  (* Add expressions in guarantees *)
  let exprs_ensures = List.map snd ensures @ exprs_requires in

  (* Return collected expressions *)
  exprs_ensures
>>>>>>> b9864671


(* Return all stateful variables from expressions in a node *)
let stateful_vars_of_node
    { inputs; outputs; observers; oracles; equations; calls; asserts; props } =

  (* Input, output and oracle variables are always stateful *)
  let stateful_vars =
    add_to_svs
      SVS.empty
      ((IdxTrie.values inputs)
       @ (IdxTrie.values outputs)
       @ oracles 
       @ observers)
  in

  (* Add stateful variables from equations *)
  let stateful_vars = 
    List.fold_left 
      (fun accum (_, (_, expr)) -> 
         SVS.union accum (E.stateful_vars_of_expr expr))
      stateful_vars
      equations
  in

  (* Add property variables *)
  let stateful_vars = add_to_svs stateful_vars (List.map fst props) in

  (* Add stateful variables from assertions *)
  let stateful_vars = 
    List.fold_left 
      (fun accum expr -> 
         SVS.union accum (E.stateful_vars_of_expr expr))
      stateful_vars
      asserts
  in

  (* Add variables from node calls *)
  let stateful_vars = 
    List.fold_left
      (fun
        accum
        { call_returns = rets; 
          call_observers = obs; 
          call_clock = act_cond; 
          call_inputs = args; 
          call_defaults = inits } -> 

        (SVS.union accum
           (* Input and output variables are always stateful *)
           (add_to_svs
<<<<<<< HEAD
              (match act_cond with
               | Some var -> SVS.singleton var
               | None -> SVS.empty)
              (rets @ obs @ args))))
=======

              (* Variables in activation condition are always stateful *)
              (E.state_vars_of_expr act_cond)

              (* Input and output variables are always stateful *)
              ((IdxTrie.values rets) @ 
               obs @ 
               (IdxTrie.values args)))))
>>>>>>> b9864671
      stateful_vars
      calls
  in

  stateful_vars

(* Return name of the first node annotated with --%MAIN.  Raise
   [Not_found] if no node has a --%MAIN annotation or [Failure
   "find_main" if more than one node has a --%MAIN annotation.
*)
let find_main nodes =

  match 
  
    (* Iterate over nodes to find first node with --%MAIN
       annotation, fail if second node with --%MAIN found *)
    List.fold_left
      (fun a { name; is_main } -> 
         if is_main then
           if a = None then Some name else 
             raise
               (Failure 
                  "find_main: More than one --%MAIN annotation")
         else
           a)
      None
      nodes 

  with 

    (* No node with --%MAIN annotiaon *)
    | None -> 

      (* Return name of last node, fail if list of nodes empty *)
      (match nodes with 
        | [] -> raise Not_found 
        | { name } :: _ -> name)

    | Some n -> n


(* State variables in assertions *)
let state_vars_in_asserts { asserts } =
  
  (* Collect all state variables in each assertion *)
  List.fold_left
    (fun a e -> 
       (SVS.elements
          (LustreExpr.state_vars_of_expr e)) @ a)
    []
    asserts


(* 
  produces the set of all state variables contained in any of the nodes in the
  given list 
*)
let state_vars_of_node (node : t) =
  
  (* the set of all state variables in this nodes locals, outputs, & inputs *)
  let ret = 
    List.fold_left 
      (fun acc (sv,_) -> SVS.add sv acc) 
      SVS.empty 
      (node.locals @ node.outputs @ node.inputs)
  in

  (* ret with oracles added *)
  List.fold_left
    (fun acc sv -> SVS.add sv acc)
    ret
    (node.oracles @ node.observers)


(* Execption for reduce_to_coi: need to reduce node first *)
exception Push_node of I.t


(* Reduce list of nodes to cone of influence 

   Keep a stack of nodes to reduce, each entry on the stack is a tuple
   containing the set of state variables in the cone of influence, the
   set of state variables alread seen
*)
let rec reduce_to_coi' nodes accum : (StateVar.t list * StateVar.t list * t * t) list -> t list = function 

  | [] -> 

    (* Eliminate all unused nodes from accumulator and return *)
    accum


  (* All dependencies for this node processed, add to accumulator *)
  | ([], 
     sv_visited, 
     ({ outputs; 
        inputs; 
        oracles;
        observers;
        locals; 
        equations;
        asserts; 
        props;
        contracts;
        is_main; 
        output_input_dep;
        fresh_state_var_index } as node_orig), 
     ({ name = node_name } as node_coi)) :: ntl -> 

    (* Eliminate unused inputs, outputs and locals, record indexes of
       eliminated inputs and outputs and reduce signature *)
    let node_coi' = 

      { node_coi with 

          (* Keep signature of node even if variables are not
             constrained any more *)
          outputs = outputs;
          inputs = inputs;
          oracles = oracles;
          observers = observers;
          output_input_dep = output_input_dep;
          observer_input_dep = observer_input_dep;

          (* Keep only local variables with definitions *)
          locals = 
            List.filter
              (fun sv -> 
                 List.exists (StateVar.equal_state_vars sv) sv_visited) 
              locals;

          (* Keep assertions, properties and main annotations *)
          asserts = asserts;

          (* Keep only property variables with definitions *)
          props = props;

          contracts = contracts;
          
          is_main = is_main;
          fresh_state_var_index = fresh_state_var_index }

    in

    reduce_to_coi'
      nodes
      (node_coi' :: accum)
      ntl


  (* Head of state variable list has been visited, its dependent state
     variables are either in [state_var] or [sv_visited] *)
  | (state_var :: svtl, sv_visited, ({ name = node_name } as node_orig), node_coi) :: ntl 
    when List.mem state_var sv_visited -> 

    (* Continue with next state variable of node *)
    reduce_to_coi' 
      nodes 
      accum
      ((svtl, sv_visited, node_orig, node_coi) :: ntl)


  (* Head of state variable list has not been seen *)
  | ((state_var :: svtl), 
     sv_visited, 
     ({ name = node_name } as node_orig), 
     node_coi) :: ntl as nl -> 

    try 

      (* Need to have all nodes with variables this variable
         instantiates *)
      List.iter
        (fun (_, n, sv') -> 
           
           (debug lustreNode
               "State variable %a is an instance of %a"
               StateVar.pp_print_state_var state_var
               StateVar.pp_print_state_var sv'
            in
            
            if 
              
              (* Called node is sliced already? *)
              not (exists_node_of_name n accum) &&

                (* Called node is not sliced away *)
                (exists_node_of_name n accum)
                
            then 
              
              (debug lustreNode
                  "State variable %a is an instance of %a, slicing %a first"
                  StateVar.pp_print_state_var state_var
                  StateVar.pp_print_state_var sv'
                  (I.pp_print_ident false) n
               in
               
               (* Slice called node first *)
               raise (Push_node n))))

        (E.get_state_var_instances state_var);

      (* Copy node call from original node to reduced node, do not
         modify original node, because additional variables may be found
         to be in the cone of influence *)
      let calls_coi', svtl, sv_visited' =

        try 

          (

            let 
              ({ call_returns = call_outputs;
                 call_observers = call_observers;
                 call_clock = call_act;
                 call_node_name = call_name;
                 call_inputs = call_inputs;
                 call_defaults = call_defaults } as call_coi) =

              (* Find variable in result of a node call *)
              List.find 
                (fun { call_returns; call_observers } -> 
                   IdxTrie.exists
                     (fun _ sv -> StateVar.equal_state_vars state_var sv) 
                     call_returns 
                   ||
                   List.exists 
                     (fun sv ->  StateVar.equal_state_vars state_var sv)
                     call_observers) 
                node_orig.calls
            in

            if 

              (* Called node is sliced already? *)
              List.exists 
                (function { name } -> name = call_name)
                accum

            then 

              (* All variables in inputs and defaults are in cone of
                 influence *)
              let svtl' = 
                List.fold_left
                  (fun a e -> 
                     (SVS.elements
                        (LustreExpr.state_vars_of_expr e)) @ a)
<<<<<<< HEAD
                  ((match call_act with Some v -> v :: svtl | _ -> svtl)
                   @ call_inputs)
                  call_defaults
=======
                  (IdxTrie.values call_inputs @ svtl)
                  (call_act :: IdxTrie.values call_defaults)
>>>>>>> b9864671
              in

              (* Add called node to sliced node *)
              (call_coi :: node_coi.calls), 
              svtl', 
              (IdxTrie.values call_outputs @
               call_observers @ 
               sv_visited)

            else

              (* Slice called node first *)
              raise (Push_node call_name)

          )            

        (* Variable is not an output of a node call *)
        with Not_found -> node_coi.calls, svtl, sv_visited

      in

      (* Copy equation from original node to reduced node and add
           variables to stack *)
      let equations_coi', svtl, sv_visited' = 

        try 

          (* Get definition of state variable *)
          let state_var_indexes, state_var_def = 
            List.assoc state_var node_orig.equations 
          in

          (* Add definition of variable *)
          let equations_coi' = 
            (state_var, (state_var_indexes, state_var_def)) ::
            node_coi.equations 
          in

          (* All variables in defintion are in cone of influence *)
          let svtl' = 
            (SVS.elements
               (LustreExpr.state_vars_of_expr state_var_def)) @ svtl
          in

          (* Return with equation added and new variables in cone of
             influence *)
          equations_coi', svtl', (state_var :: sv_visited')

        (* Variable is not defined in an equation *)
        with Not_found -> 

          (* Keep previous equations *)
          node_coi.equations, svtl, sv_visited'

      in

      (* Add to equations, assertions and contract containing the
         variable to cone of influence *)
      let node_coi' = 
        { node_coi with 
            equations = equations_coi'; 
            calls = calls_coi' }
      in

      (* Continue with next variable, mark this variable as visited *)
      reduce_to_coi' 
        nodes
        accum
        ((svtl, sv_visited', node_orig, node_coi') :: ntl)

    with Push_node push_name ->
      
      (* Outputs and observers of node *)
      let { outputs = push_node_outputs; 
            observers = push_node_observers } as push_node = 

        try 

          (* Find node by name *)
          node_of_name push_name nodes 

        with Not_found -> assert false 
          
      in 

      (* Reduce called node first, then revisit calling node *)
      reduce_to_coi' 
        nodes
        accum
        ((IdxTrie.fold 
            (fun _ v a -> v :: a) 
            push_node_outputs 
            (push_node_observers @ 
             (state_vars_in_asserts push_node)), 
          [], 
          push_node,
          (empty_node push_name)) :: nl)

(* 
  produces the set of all state variables contained in any of the nodes in the
  given list 
*)
let state_vars_of_node (node : t) =

  (* the set of all state variables in this nodes locals, outputs, & inputs *)
  let ret = 
    IdxTrie.fold
      (fun _ v a -> SVS.add v a)
      node.inputs
      (IdxTrie.fold
         (fun _ v a -> SVS.add v a)
         node.outputs
         SVS.empty)
  in

  (* ret with oracles added *)
  List.fold_left
    (fun acc sv -> SVS.add sv acc)
    ret
    (node.locals @ node.oracles @ node.observers)

(* 
Given that [nodes] is the set of nodes in the lustre program and
[main_name] is the name of the main node, return a map which
maps the identifier of each property and assert stream to the
a list of all nodes in that assert or property's cone of influence.   
*)
let reduce_to_separate_property_cois nodes main_name =
  
  let nodes' = 
    List.fold_right
      (fun node accum -> compute_output_input_dep accum node :: accum)
      nodes
      []
  in

  try 

    (* Main node and its properties *)
    let main_node = node_of_name main_name nodes' in

    (* State variables in properties *)
    let state_vars = 
      main_node.props @ (state_vars_in_asserts main_node)
    in

    (* return the cone of influence of state variable [sv] *)
    let get_state_var_coi sv =
      List.rev
        (reduce_to_coi' 
           nodes'
           []
           [([sv], [], main_node, (empty_node main_name))])      
    in

    (* add [sv]'s coi to [coi_map], topologically sorting the equations 
       of each node in the coi *)
    let fold_sv coi_map sv =
      let coi = get_state_var_coi sv in
      let coi' = List.map (equations_order_by_dep coi) coi in
      SVMap.add sv coi' coi_map
    in

    List.fold_left fold_sv SVMap.empty state_vars 

  with Not_found -> 

    raise 
      (Invalid_argument
         (Format.asprintf
            "Main node %a not found."
            (I.pp_print_ident false) main_name))


(* Reduce set of nodes to cone of influence of given state variables *)
let reduce_to_coi nodes main_name state_vars = 
  
    debug lustreNode
      "@[<v>reduce_to_coi nodes'@,%a@]"
      (pp_print_list (pp_print_node false) "@,") nodes
    in
    
  (* Compute input output dependencies for all nodes *)
  let nodes' = 
    List.fold_right
      (fun node accum -> compute_output_input_dep accum node :: accum)
      (List.rev nodes)
      []
  in

  try 

    (* Get main node by its identifier *)
    let main_node = node_of_name main_name nodes' in

    (* Variables in assertions are always in the cone of influence *)
    let state_vars' = 
      state_vars @ (state_vars_in_asserts main_node)
    in

    (* Call recursive function with initial arguments *)
    let nodes'' =
      List.rev
        (reduce_to_coi' 
           nodes'
           []
           [(state_vars', [], main_node, (empty_node main_name))])
    in

    debug lustreNode
      "@[<v>reduce_to_coi nodes''@,%a@]"
      (pp_print_list (pp_print_node false) "@,") nodes''
    in
    
    (* Return node with equations in topological order *)
    List.fold_right
      (fun node accum -> equations_order_by_dep nodes'' node :: accum)
      nodes''
      []
    
  with Not_found -> 

    raise 
      (Invalid_argument
         (Format.asprintf
            "Main node %a not found."
            (I.pp_print_ident false) main_name))


(* Reduce set of nodes to cone of influence of properties of main node *)
let reduce_wo_coi nodes main_name = 

  (* Get properties of main node *)
  let main_node = node_of_name main_name nodes in

  reduce_to_coi
    nodes 
    main_name
    (SVS.elements (state_vars_of_node main_node))


(* Reduce set of nodes to cone of influence of properties of main node *)
let reduce_to_props_coi nodes main_name = 

  (* Get properties of main node *)
  let { props; contracts; observers; inputs; outputs; locals } as main_node = 
    node_of_name main_name nodes 
  in

  match 

    List.fold_left
      (fun accum (state_var, prop_source) -> match prop_source with 

         (* Property annotations, contracts and generated constraints
            are in the cone of influence *)
         | TermLib.PropAnnot _ 
         | TermLib.SubRequirement _
         | TermLib.Generated _ -> state_var :: accum

         (* Properties instantiated from subnodes are not *)
         | TermLib.Instantiated _-> accum) 
      []
      props 

  with
    
    (* No properties, don't reduce *)
    | [] -> reduce_wo_coi nodes main_name
              
    (* Reduce to cone of influence of all properties *)
    | props' -> 
(*      
      let props' = 
      SVS.elements 
        (SVS.union
           (svs_of_list (List.map fst props))
           (svs_of_list observers))
      in
  *)    
      reduce_to_coi nodes main_name props'
        
      
(* 
   Local Variables:
   compile-command: "make -k -C .."
   indent-tabs-mode: nil
   End: 
*)
  <|MERGE_RESOLUTION|>--- conflicted
+++ resolved
@@ -49,19 +49,11 @@
 
 (* Module abbreviations *)
 module I = LustreIdent 
+module D = LustreIndex
 module E = LustreExpr
 
 module SVS = StateVar.StateVarSet
 module SVMap = StateVar.StateVarMap
-
-module ISet = I.LustreIdentSet
-module IdxMap = I.LustreIndexMap
-module ITrie = I.LustreIdentTrie
-module IdxTrie = I.LustreIndexTrie
-
-(* Set of state variables of list *)
-let svs_of_list list = 
-  List.fold_left (fun a e -> SVS.add e a) SVS.empty list
 
 
 (* Add a list of state variables to a set *)
@@ -74,28 +66,41 @@
 
   { 
 
-    (* Variables capturing the outputs *)
-    call_returns : StateVar.t IdxTrie.t;
-
-    (* Variables capturing the outputs *)
-    call_observers : StateVar.t list;
-
+    (* Position of node call in input file *)
+    call_pos : position;
+
+    (* Name of called node *)
+    call_node_name : I.t;
+    
     (* Boolean activation condition *)
     call_clock : StateVar.t option;
 
-    (* Name of called node *)
-    call_node_name : LustreIdent.t;
-    
-    (* Position of node call in input file *)
-    call_pos : position;
-
-    (* Expressions for input parameters *)
-    call_inputs : StateVar.t IdxTrie.t;
+    (* Variables for input parameters *)
+    call_inputs : StateVar.t D.t;
+
+    (* Variables providing non-deterministic inputs *)
+    call_oracles : StateVar.t list;
+
+    (* Variables capturing the outputs *)
+    call_outputs : StateVar.t D.t;
+
+    (* Variables capturing the the observer streams *)
+    call_observers : StateVar.t list;
 
     (* Expression for initial return values *)
-    call_defaults : LustreExpr.t IdxTrie.t;
+    call_defaults : E.t D.t;
 
   }
+
+
+(* A contract as at tuple of identifier, source, requires and ensures *)
+type contract = (string * TermLib.contract_source * E.t list * E.t list) 
+
+
+(* Bound for index variable, or fixed value for index variable *)
+type 'a bound_or_fixed = 
+  | Bound of 'a  (* Upper bound for index variable *)
+  | Fixed of 'a  (* Fixed value for index variable *)
 
 
 (* A Lustre node *)
@@ -104,29 +109,30 @@
   { 
 
     (* Name of node *)
-    name : LustreIdent.t;
+    name : I.t;
 
     (* Input variables of node together with their index in the
-       original model *)
-    inputs : StateVar.t IdxTrie.t;
+       original model and a list of expressions for the upper bounds
+       of each array dimension *)
+    inputs : StateVar.t D.t;
 
     (* Oracle inputs *)
     oracles : StateVar.t list;
 
     (* Output variables of node together with their index in the
-       original model *)
-    outputs : StateVar.t IdxTrie.t;
+       original model and a list of expressions for the upper bounds
+       of each array dimension *)
+    outputs : StateVar.t D.t;
 
     (* Observer outputs *)
     observers : StateVar.t list;
 
-    (* Local variables of node *)
-    locals : StateVar.t list;
-
-    (* Equations for local and output variables, with a list of
-       indexes and their bounds *)
-    equations : 
-      (StateVar.t * ((StateVar.t * LustreExpr.t) list * LustreExpr.t)) list;
+    (* Local variables of node and a list of expressions for the upper
+       bounds of each array dimension *)
+    locals : StateVar.t D.t list;
+
+    (* Equations for local and output variables *)
+    equations : (StateVar.t * E.expr bound_or_fixed list * E.t) list;
 
     (* Node calls with activation condition: variables capturing the
        outputs, the Boolean activation condition, the name of the
@@ -135,46 +141,16 @@
     calls : node_call list;
 
     (* Assertions of node *)
-    asserts : LustreExpr.t list;
+    asserts : E.t list;
 
     (* Proof obligations for node *)
     props : (StateVar.t * TermLib.prop_source) list;
 
-<<<<<<< HEAD
     (* The contracts of the node. *)
-    contracts :
-      (string
-       * TermLib.contract_source
-       * LustreExpr.t list
-       * LustreExpr.t list) list;
-=======
-    (* Contract for node, assumptions *)
-    requires : (I.t * E.t) list;
-
-    (* Contract for node, guarantees *)
-    ensures : (I.t * E.t) list;
->>>>>>> b9864671
+    contracts : contract list;
 
     (* Node is annotated as main node *)
     is_main : bool;
-
-    (* Dependencies of the output variables on input variables *)
-    output_input_dep : I.index list IdxTrie.t;
-
-    (* Dependencies of the observer variables on input variables *)
-    observer_input_dep : I.index list list;
-
-    (* Index of last abstraction state variable *)
-    fresh_state_var_index : Numeral.t ref;
-
-    (* Index of last oracle state variable *)
-    fresh_oracle_index : Numeral.t ref;
-
-    (* Map of state variables to their oracles *)
-    state_var_oracle_map : StateVar.t StateVar.StateVarHashtbl.t;
-
-    (* Map of expressions to state variables *)
-    expr_state_var_map : StateVar.t E.ExprHashtbl.t;
 
   }
 
@@ -182,9 +158,9 @@
 (* An empty node *)
 let empty_node name = 
   { name = name;
-    inputs =  IdxTrie.empty;
+    inputs =  D.empty;
     oracles = [];
-    outputs = IdxTrie.empty;
+    outputs = D.empty;
     observers = [];
     locals = [];
     equations = [];
@@ -192,58 +168,94 @@
     asserts = [];
     props = [];
     contracts = [];
-    is_main = false;
-    output_input_dep = IdxTrie.empty;
-    observer_input_dep = [];
-    fresh_state_var_index = ref Numeral.(- one);
-    fresh_oracle_index = ref Numeral.(- one); 
-    state_var_oracle_map = StateVar.StateVarHashtbl.create 7;
-    expr_state_var_map = E.ExprHashtbl.create 7 }
-
+    is_main = false }
+
+(* Pretty-print array bounds of index *)
+let pp_print_array_dims safe ppf idx = 
+
+  match D.array_bounds_of_index idx with 
+
+    (* Print only if not empty *)
+    | [] -> ()
+
+    | bounds -> 
+
+      Format.fprintf 
+        ppf
+        "^%a"
+        (pp_print_list (E.pp_print_expr safe) "^")
+        bounds
+
+
+(* Pretty-print array bounds of index *)
+let rec pp_print_array_vars safe ppf = function
+
+  | 0 -> ()
+
+  | i ->       
+
+    Format.fprintf 
+      ppf
+      "[%a]"
+      (I.pp_print_ident safe)
+      (I.push_index I.index_ident i);
+
+    pp_print_array_vars safe ppf (pred i)
 
 
 (* Pretty-print a node input *)
-let pp_print_input safe ppf (_, var) =
+let pp_print_input safe ppf (idx, var) =
 
   Format.fprintf ppf
-    "%t%a: %a"
+    "%t%a: %a%a"
     (function ppf -> 
       if StateVar.is_const var then Format.fprintf ppf "const ")
     (E.pp_print_lustre_var safe) var
     (E.pp_print_lustre_type safe) (StateVar.type_of_state_var var)
+    (pp_print_array_dims safe) idx
 
 
 (* Pretty-print a node output *)
-let pp_print_output safe ppf (_, var) =
+let pp_print_output safe ppf (idx, var) =
 
   Format.fprintf ppf
-    "%a: %a"
+    "%a: %a%a"
     (E.pp_print_lustre_var safe) var
     (E.pp_print_lustre_type safe) (StateVar.type_of_state_var var)
+    (pp_print_array_dims safe) idx
 
 
 (* Pretty-print a node local variable *)
-let pp_print_local safe ppf var =
+let pp_print_local' safe ppf (idx, var) =
 
   Format.fprintf ppf
-    "%a: %a"
+    "%a: %a%a"
     (E.pp_print_lustre_var safe) var
     (E.pp_print_lustre_type safe) (StateVar.type_of_state_var var)
+    (pp_print_array_dims safe) idx
+
+(* Pretty-print a node local variable *)
+let pp_print_local safe ppf l = pp_print_list (pp_print_local' safe) "@," ppf l
 
 
 (* Pretty-print a node equation *)
-let pp_print_node_equation safe ppf (var, (idx_vars, expr)) = 
+let pp_print_node_equation safe ppf (var, bounds, expr) = 
 
   Format.fprintf ppf
     "@[<hv 2>%a%a =@ %a;@]"
     (E.pp_print_lustre_var safe) var
-    (pp_print_list
-       (function ppf -> function (v, _) ->
-         Format.fprintf ppf 
-           "[%a]"
-           (E.pp_print_lustre_var safe) v)
-       "")
-    idx_vars
+    (pp_print_listi
+       (fun ppf i -> function 
+          | Bound e -> 
+            Format.fprintf
+              ppf
+              "[%a(%a)]"
+              (I.pp_print_ident false)
+              (I.push_index I.index_ident i)
+              (E.pp_print_expr safe) e
+          | Fixed e -> Format.fprintf ppf "[%a]" (E.pp_print_expr safe) e)
+       "") 
+    bounds
     (E.pp_print_lustre_expr safe) expr
 
 
@@ -251,48 +263,57 @@
 let pp_print_call safe ppf = function 
 
   (* Node call on the base clock *)
-  | { call_returns = out_vars; 
-      call_observers = observer_vars; 
+  | { call_node_name; 
       call_clock = None; 
-      call_node_name = node; 
-      call_inputs = in_vars } ->
+      call_inputs; 
+      call_oracles; 
+      call_outputs; 
+      call_observers } ->
 
     Format.fprintf ppf
-      "@[<hv 2>@[<hv 1>(%a)@] =@ @[<hv>%a(%a);@]@]"
+      "@[<hv 2>@[<hv 1>(%a)@] =@ @[<hv 1>%a@,(%a);@]@]"
       (pp_print_list 
          (E.pp_print_lustre_var safe)
          ",@ ") 
-      (List.rev_map snd (IdxTrie.bindings out_vars) @ observer_vars)
-      (I.pp_print_ident safe) node
+      (List.rev_map 
+         (fun (_, sv) -> sv)
+         (D.bindings call_outputs) @ 
+       call_observers)
+      (I.pp_print_ident safe) call_node_name
       (pp_print_list (E.pp_print_lustre_var safe) ",@ ") 
-      (List.rev_map snd (IdxTrie.bindings in_vars))
+      (List.rev_map 
+         (fun (_, sv) -> sv)
+         (D.bindings call_inputs) @ 
+      call_oracles)
 
   (* Node call not on the base clock is a condact *)
-  |  { call_returns = out_vars; 
-       call_observers = observer_vars; 
-       call_clock = Some act_var;
-       call_node_name = node; 
-       call_inputs = in_vars; 
-       call_defaults = init_exprs } ->
+  |  { call_node_name; 
+       call_clock = Some call_clock_var;
+       call_inputs; 
+       call_oracles; 
+       call_outputs; 
+       call_observers; 
+       call_defaults } ->
      
     Format.fprintf ppf
-      "@[<hv 2>@[<hv 1>(%a)@] =@ @[<hv>condact(%a,@,%a(%a),@,%a);@]@]"
+      "@[<hv 2>@[<hv 1>(%a)@] =@ @[<hv 1>condact(@,%a,@,%a(%a),@,%a);@]@]"
       (pp_print_list 
          (E.pp_print_lustre_var safe)
          ",@ ") 
-<<<<<<< HEAD
-      (out_vars @ observer_vars)
-      (E.pp_print_lustre_var safe) act_var
-=======
-      (List.rev_map snd (IdxTrie.bindings out_vars) @ observer_vars)
-      (E.pp_print_lustre_expr safe) act_expr
->>>>>>> b9864671
-      (I.pp_print_ident safe) node
+      (List.rev_map 
+         (fun (_, sv) -> sv)
+         (D.bindings call_outputs) @ 
+       call_observers)
+      (E.pp_print_lustre_var safe) call_clock_var
+      (I.pp_print_ident safe) call_node_name
       (pp_print_list (E.pp_print_lustre_var safe) ",@ ") 
-      (List.rev_map snd (IdxTrie.bindings in_vars))
+      (List.rev_map  
+         (fun (_, sv) -> sv)
+         (D.bindings call_inputs) @ 
+       call_oracles)
       (pp_print_list (E.pp_print_lustre_expr safe) ",@ ") 
-      (List.rev_map snd (IdxTrie.bindings init_exprs)
-       @ (List.map (fun _ -> E.t_true) observer_vars))
+      (List.rev_map snd (D.bindings call_defaults)
+       @ (List.map (fun _ -> E.t_true) call_observers))
           
 
 (* Pretty-print an assertion *)
@@ -304,7 +325,7 @@
 
 
 (* Pretty-print a property *)
-let pp_print_prop safe ppf (var, _) = 
+let pp_print_prop safe ppf var = 
 
   Format.fprintf ppf
     "@[<hv 2>--%%PROPERTY@ @[<h>%a@];@]"
@@ -312,29 +333,18 @@
     
 
 (* Pretty-print an assumption *)
-<<<<<<< HEAD
-let pp_print_require safe ppf expr = 
-=======
-let pp_print_requires safe ppf (ident, expr) = 
->>>>>>> b9864671
-
+let pp_print_require safe ppf expr =
   Format.fprintf ppf
-    "@[<hv 2>assume %a :@ %a;@]"
-    (I.pp_print_ident safe) ident
+    "@[<hv 2>--@@requires@ @[<h>%a@];@]"
     (E.pp_print_lustre_expr safe) expr
 
 
 (* Pretty-print a guarantee *)
-<<<<<<< HEAD
-let pp_print_ensure safe ppf expr = 
-=======
-let pp_print_ensures safe ppf (ident, expr) = 
->>>>>>> b9864671
-
+let pp_print_ensure safe ppf expr =
   Format.fprintf ppf
-    "@[<hv 2>guarantee %a :@ %a;@]"
-    (I.pp_print_ident safe) ident
+    "@[<hv 2>--@@ensures @[<h>%a@];@]"
     (E.pp_print_lustre_expr safe) expr
+
 
 (* Pretty-print a contract. *)
 let pp_print_contract safe ppf (name, _, requires, ensures) =
@@ -360,7 +370,6 @@
       asserts; 
       props;
       contracts;
-      output_input_dep;
       is_main } = 
 
   (* Output a space if list is not empty *)
@@ -387,21 +396,27 @@
 
     (* %a *)
     (pp_print_list (pp_print_input safe) ";@ ") 
-    (List.rev (IdxTrie.bindings inputs) @
-     (List.map (fun sv -> (I.empty_index, sv)) oracles))
+    (List.rev_map
+       (* Remove first index of input argument for printing *)
+       (function ([], e) -> ([], e) | (_ :: tl, e) -> (tl, e))
+       (D.bindings inputs) @
+     (List.map (fun sv -> (D.empty_index, sv)) oracles))
 
     (* %a *)
     (pp_print_list (pp_print_output safe) ";@ ") 
-    (List.rev (IdxTrie.bindings outputs) @
-     (List.map (fun sv -> (I.empty_index, sv)) observers))
+    (List.rev_map
+       (* Remove first index of output argument for printing *)
+       (function ([], e) -> ([], e) | (_ :: tl, e) -> (tl, e))
+       (D.bindings outputs) @
+     (List.map (fun sv -> (D.empty_index, sv)) observers))
 
     (* %t *)
     (function ppf -> 
-      if not (locals = []) then
+      if locals <> [] then
         Format.fprintf ppf 
           "@[<hv 2>var@ %a;@]@ " 
           (pp_print_list (pp_print_local safe) ";@ ") 
-          locals)
+          (List.map D.bindings locals))
 
     (* %a%t *)
     (pp_print_list (pp_print_call safe) "@ ") calls
@@ -417,27 +432,113 @@
 
     (* %t *)
     (function ppf -> if is_main then Format.fprintf ppf "--%%MAIN@,")
-<<<<<<< HEAD
     (pp_print_list (pp_print_contract safe) "@ ") contracts
     (space_if_nonempty contracts)
-    (pp_print_list (pp_print_prop safe) "@ ") ((List.map fst props) @ observers)
-=======
-
-    (* %a%t *)
-    (pp_print_list (pp_print_requires safe) "@ ") requires
-    (space_if_nonempty requires)
-
-    (* %a%t *)
-    (pp_print_list (pp_print_ensures safe) "@ ") ensures
-    (space_if_nonempty ensures)
-
-    (* %a*)
-    (pp_print_list (pp_print_prop safe) "@ ") props
->>>>>>> b9864671
+    (pp_print_list (pp_print_prop safe) "@ ") (List.map fst props)
     
 
 
-(* Return the node of the given name from a list of nodes *)
+let pp_print_state_var_trie ppf t = 
+  D.bindings t |> 
+  pp_print_list
+    (fun ppf (i, sv) -> 
+       if i = D.empty_index then 
+         StateVar.pp_print_state_var ppf sv
+       else
+         Format.fprintf 
+           ppf
+           "%a: %a"
+           (D.pp_print_index false) i
+           StateVar.pp_print_state_var sv)
+    ";@ "
+    ppf
+
+let pp_print_node_call_debug 
+    ppf
+    { call_node_name; 
+      call_clock; 
+      call_inputs; 
+      call_oracles; 
+      call_outputs; 
+      call_observers } =
+
+  Format.fprintf
+    ppf
+    "call %a { @[<hv>clock    = %a;@ \
+                     inputs   = [@[<hv>%a@]];@ \
+                     oracles  = [@[<hv>%a@]];@ \
+                     outputs  = [@[<hv>%a@]];@ \
+                     observers = [@[<hv>%a@]]; }@]"
+    (I.pp_print_ident false) call_node_name
+    (pp_print_option StateVar.pp_print_state_var) call_clock
+    pp_print_state_var_trie call_inputs
+    (pp_print_list StateVar.pp_print_state_var ";@ ") call_oracles
+    pp_print_state_var_trie call_outputs
+    (pp_print_list StateVar.pp_print_state_var ";@ ") call_observers
+
+
+let pp_print_node_debug
+    ppf 
+    { name;
+      inputs; 
+      oracles; 
+      outputs; 
+      observers; 
+      locals; 
+      equations; 
+      calls; 
+      asserts; 
+      props;
+      contracts;
+      is_main } = 
+
+  let pp_print_equation = pp_print_node_equation false in
+
+  let pp_print_prop ppf (state_var, source) = 
+
+    Format.fprintf
+      ppf
+      "%a (%a)"
+      StateVar.pp_print_state_var state_var
+      TermLib.pp_print_prop_source source
+
+  in
+
+  let pp_print_contracts ppf _ = () in
+
+  Format.fprintf 
+    ppf
+    "node %a @[<hv 2>{ inputs =    [@[<hv>%a@]];@ \
+                       oracles =   [@[<hv>%a@]];@ \
+                       outputs =   [@[<hv>%a@]];@ \
+                       observers = [@[<hv>%a@]];@ \
+                       locals =    [@[<hv>%a@]];@ \
+                       equations = [@[<hv>%a@]];@ \
+                       calls =     [@[<hv>%a@]];@ \
+                       asserts =   [@[<hv>%a@]];@ \
+                       props =     [@[<hv>%a@]];@ \
+                       contracts = [@[<hv>%a@]];@ \
+                       is_main =   @[<hv>%B@]; }@]"
+    (I.pp_print_ident false) name
+    pp_print_state_var_trie inputs
+    (pp_print_list StateVar.pp_print_state_var ";@ ") oracles
+    pp_print_state_var_trie outputs
+    (pp_print_list StateVar.pp_print_state_var ";@ ") observers
+    (pp_print_list pp_print_state_var_trie ";@ ") locals
+    (pp_print_list pp_print_equation ";@ ") equations
+    (pp_print_list pp_print_node_call_debug ";@ ") calls
+    (pp_print_list (E.pp_print_lustre_expr false) ";@ ") asserts
+    (pp_print_list pp_print_prop ";@ ") props
+    (pp_print_list pp_print_contracts ";@ ") contracts
+    is_main
+
+
+(* ********************************************************************** *)
+(* Find nodes in lists                                                    *)
+(* ********************************************************************** *)
+
+
+(* Return true if a node of the given name exists in the a list of nodes *)
 let exists_node_of_name name nodes =
 
   List.exists
@@ -448,673 +549,11 @@
 (* Return the node of the given name from a list of nodes *)
 let node_of_name name nodes =
 
-  try 
-
-    List.find
-      (function { name = node_name } -> name = node_name)
-      nodes
-      
-  with Not_found -> 
-
-    debug lustreNode 
-      "@[<v>Node %a not found@,%a@]"
-      (I.pp_print_ident false) name
-      (pp_print_list (pp_print_node false) "@,") nodes
-    in
+  List.find
+    (function { name = node_name } -> name = node_name)
+    nodes
+
     
-    raise Not_found 
-
-
-let rec ident_of_top = function 
-  
-  | [] -> raise (Invalid_argument "ident_of_top")
-
-  | [{ name }] -> name 
-
-  | h :: tl -> ident_of_top tl
-
-
-(* Calculate dependencies of variables *)
-let rec node_var_dependencies nodes node accum = 
-
-  function 
-
-    (* Return all calculated dependencies *)
-    | [] -> accum
-
-    (* Calculate dependency of variable [ident], which all variables
-       in [dep] depend on *)
-    | (state_var, dep) :: tl -> 
-
-      if 
-
-        (* Variable is an input variable *)
-        IdxTrie.exists 
-          (fun _ sv -> StateVar.equal_state_vars sv state_var)
-          node.inputs 
-
-      then 
-
-        (* No dependencies for inputs *)
-        node_var_dependencies 
-          nodes
-          node
-          ((state_var, SVS.empty) :: accum) 
-          tl
-
-      else
-
-        (* Variables this variable depends on *)
-        let vars = 
-
-          try 
-
-            (* Get expression defining variable *)
-            let (_, (_, expr)) = 
-              List.find 
-                (fun (sv, _) -> StateVar.equal_state_vars sv state_var)
-                node.equations 
-            in
-
-            (* Get variables in expression *)
-            SVS.elements
-              (SVS.union 
-                 (Term.state_vars_at_offset_of_term
-                    E.base_offset
-                    (E.base_term_of_expr E.base_offset expr.E.expr_init))
-                 (Term.state_vars_at_offset_of_term
-                    E.cur_offset
-                    (E.cur_term_of_expr E.cur_offset expr.E.expr_step)))
-
-          (* Variable is not input or not defined in an equation *)
-          with Not_found -> 
-
-            try
-
-              (* Find state variables this state variable depends on
-                 if captures the output of a node call *)
-              let rec dependent_state_vars_of_output = function 
-                | [] -> raise Not_found 
-                | { call_returns; call_node_name } :: tl -> 
-
-                  match 
-
-                    (* Collect indexes the given state variable occurs
-                       with in the output *)
-                    IdxTrie.fold
-                      (fun i v a -> 
-                         if 
-                           StateVar.equal_state_vars 
-                             state_var
-                             v 
-                         then
-                           i :: a 
-                         else 
-                           a)
-                      call_returns
-                      []
-
-                  with
-
-                    (* State variable does not occur in the ouput:
-                       continue search *)
-                    | [] -> dependent_state_vars_of_output tl
-
-                    (* State variable occurs in output at index *)
-                    | [index] -> 
-
-                      (* Get dependencies of outputs on input for
-                         called node *)
-                      let { output_input_dep } =
-                        node_of_name call_node_name nodes 
-                      in
-
-                      (* Get inputs of node call that depend on
-                         outputs of node call *)
-                      List.map
-                        (fun i -> IdxTrie.find i node.inputs)
-                        (IdxTrie.find index output_input_dep)
-
-                    (* State variable occurs in more than one
-                       output *)
-                    | _ -> assert false 
-
-              in
-
-              dependent_state_vars_of_output node.calls
-
-            (* Variable is not an output of a node call *)
-            with Not_found -> 
-
-              (* Find state variables this state variable depends on
-                 if captures an observer of a node call *)
-              let rec dependent_state_vars_of_observer = function 
-                | [] -> raise Not_found 
-                | { call_observers; call_node_name } :: tl -> 
-
-                  (* Get dependencies of observers on input for called node *)
-                  let { observer_input_dep } =
-                    node_of_name call_node_name nodes 
-                  in
-
-                  match 
-                    
-                    List.fold_left2
-                      (fun a v i -> 
-                         if 
-                           StateVar.equal_state_vars 
-                             state_var
-                             v 
-                         then
-                           i :: a 
-                         else 
-                           a)
-                      []
-                      call_observers
-                      observer_input_dep
-
-                  with
-
-                    (* State variable does not occur in the ouput:
-                       continue search *)
-                    | [] -> dependent_state_vars_of_observer tl
-
-                    (* State variable depends on input variables at index *)
-                    | [index] -> 
-
-                      (* Get inputs of node call at indexes *)
-                      List.map
-                        (fun i -> IdxTrie.find i node.inputs)
-                        index
-
-                    (* State variable occurs in more than one
-                       observer *)
-                    | _ -> assert false 
-
-              in
-
-              dependent_state_vars_of_observer node.calls
-
-        in
-
-        (* Some variables have had their dependencies calculated
-           already *)
-        let vars_visited, vars_not_visited = 
-          List.partition
-            (fun sv -> 
-               List.exists
-                 (fun (sv', _) -> StateVar.equal_state_vars sv sv') 
-                 accum)
-            vars
-        in
-
-        (* All dependent variables visited? *)
-        if vars_not_visited = [] then 
-
-          (* Dependencies of this variable is set of dependencies of
-             its variables *)
-          let dependent_vars = 
-            List.fold_left
-              (fun a i -> 
-                 SVS.union a (List.assq i accum))
-              (List.fold_left (fun a v -> SVS.add v a) SVS.empty vars)
-              vars_visited
-          in
-
-(*
-          debug lustreNode
-            "@[<hv>Dependencies of %a:@ @[<hv>%a@]@]"
-            StateVar.pp_print_state_var state_var
-            (pp_print_list
-              StateVar.pp_print_state_var
-              ",@ ")
-            (SVS.elements dependent_vars)
-          in
-*)
-
-          (* Add variable and its dependencies to accumulator *)
-          node_var_dependencies 
-            nodes
-            node 
-            ((state_var, dependent_vars) :: accum)
-            tl
-
-        else
-
-        if 
-
-          (* Circular dependency: a variable that this variable
-             depends on occurs as a dependency *)
-          List.exists
-            (fun v -> List.memq v dep)
-            (state_var :: vars_not_visited)
-
-        then
-
-          (* TODO: Output variables in circular dependency *)
-          failwith 
-            (Format.asprintf 
-               "Circular dependency involving %a"
-               StateVar.pp_print_state_var state_var)
-
-        else
-
-          (* First get dependencies of all dependent variables *)
-          node_var_dependencies 
-            nodes 
-            node
-            accum 
-            ((List.map 
-                (fun v -> (v, state_var :: dep)) 
-                vars_not_visited) @ 
-             ((state_var, dep) :: tl))
-
-             
-(* Calculate dependencies of outputs on inputs *) 
-let output_input_dep_of_var_dep node var_deps =
-
-  (* Return indexes in inputs for each output *)
-  IdxTrie.map
-    (fun o -> 
-
-       (* Get dependencies of output variable *)
-       let deps = List.assoc o var_deps in 
-
-       (* Iterate over all dependent variables to find input variables
-          and their positions *)
-       SVS.fold
-         (fun v a -> 
-
-            match 
-
-              (* Collect indexes the given state variable occurs with
-                 in the input *)
-              IdxTrie.fold
-                (fun i v' a ->
-                   if StateVar.equal_state_vars v' v then i :: a else a)
-                node.inputs
-                []
-
-            with 
-
-              (* We expect the list to contain at most one index. *)
-              | [] -> a 
-              | [v] -> v :: a
-
-              (* Variable occurs in input twice *)
-              | _ -> assert false)
-         deps
-         [])
-    node.outputs
-
-
-(* Calculate dependencies of observers on inputs *) 
-let observer_input_dep_of_var_dep node var_deps =
-
-  (* Return indexes in inputs for each output *)
-  List.map
-    (fun sv -> 
-
-       (* Get dependencies of output variable *)
-       let deps = List.assoc sv var_deps in 
-
-       (* Iterate over all dependent variables to find input variables
-          and their positions *)
-       SVS.fold
-         (fun v a -> 
-
-            match 
-
-              (* Collect indexes the given state variable occurs with
-                 in the input *)
-              IdxTrie.fold
-                (fun i v' a ->
-                   if StateVar.equal_state_vars v' v then i :: a else a)
-                node.inputs
-                []
-
-            with 
-
-              (* We expect the list to contain at most one index. *)
-              | [] -> a 
-              | [v] -> v :: a
-
-              (* Variable occurs in input twice *)
-              | _ -> assert false)
-         deps
-         [])
-    node.observers
-
-
-
-(* Order variables such that each variable occurs before the variables
-   it depends on *)
-let rec order_by_dep accum = function 
-
-  (* All dependencies processed *)
-  | [] -> accum
-    
-  (* Variable already visited *)
-  | (h, _) :: tl when List.mem h accum -> order_by_dep accum tl
-
-  (* Variables [h] and the set [d] of variables it depends on *)
-  | (h, d) :: tl -> 
-
-    if 
-
-      (* All dependencies are in accumulator? *)
-      SVS.for_all (fun v -> List.mem v accum) d 
-
-    then 
-
-      (* Add variable to accumulator and continue *)
-      order_by_dep (h :: accum) tl
-
-    else
-
-      (* Need to add all dependent variables first *)
-      order_by_dep 
-        accum
-        (SVS.fold
-           (fun e a -> 
-              (List.find
-                 (fun (f, _) -> StateVar.equal_state_vars e f) 
-                 tl) 
-              :: a)
-           d
-           ((h,d) :: tl))
-    
-
-(* Return node with equations in dependency order *)
-let equations_order_by_dep nodes node = 
-
-  (* For each variable get the set of current state variables in its
-     equation *)
-  let var_dep = 
-    node_var_dependencies 
-      nodes
-      node
-      []
-      ((List.map (fun (v, _) -> (v, [])) node.equations) @
-       (List.map (fun (_, v) -> (v, [])) (IdxTrie.bindings node.outputs)))
-  in
-
-  (* Order variables such that variables defined in terms of other
-     variables occur first *)
-  let vars_ordered = order_by_dep [] var_dep in
-
-  (* Order equations such that an equations defining a variable occurs
-     before all equations using it *)
-  let equations_ordered = 
-    List.fold_left 
-      (fun a v -> 
-         try (v, List.assoc v node.equations) :: a with Not_found -> a)
-      []
-      vars_ordered
-  in
-    
-  (* Return node with equations in dependency order *)
-  { node with equations = equations_ordered }
-
-
-let compute_output_input_dep nodes node = 
-  
-  (* For each variable get the set of current state variables in its
-     equation *)
-  let var_dep = 
-    node_var_dependencies 
-      nodes
-      node
-      []
-      ((List.map (fun (v, _) -> (v, [])) node.equations) @
-       (List.map (fun (_, v) -> (v, [])) (IdxTrie.bindings node.outputs)))
-  in
-(*  
-  (* Order variables such that variables defined in terms of other
-     variables occur first *)
-  let vars_ordered = order_by_dep [] var_dep in
-*)
-  (* Compute dependencies of output variables on inputs *)
-  let output_input_dep = 
-    output_input_dep_of_var_dep node var_dep 
-  in
-
-  (* Compute dependencies of output variables on inputs *)
-  let observer_input_dep = 
-    observer_input_dep_of_var_dep node var_dep 
-  in
-
-  (* Return node with equations in dependency order *)
-  { node with 
-      output_input_dep = output_input_dep; 
-      observer_input_dep = observer_input_dep }
-
-
-(* If x = y and x captures the output of a node, substitute y *)
-let solve_eqs_node_calls node = 
-
-  let calls', vars_eliminated =
-
-    (* Iterate over all calls, collect modified calls and eliminated
-       variables *)
-    List.fold_left 
-      (fun 
-        (calls, vars_eliminated) 
-        ({ call_returns } as n) -> 
-
-         
-         (* Modify list of variables capturing the output, add to list
-              of eliminated variables *)
-        let call_returns', vars_eliminated' = 
-          
-          (* Iterate over output variables from right to left, need
-              to preserve the order *)
-          IdxTrie.fold 
-            (fun i v (call_returns', vars_eliminated)  ->
-               
-                try 
-
-                  let v' =
-
-                    fst
-
-                      (* Find an equation [u = v] where v is the
-                         variable capturing an output at the current
-                         state *)
-                      (List.find
-                         (function 
-                           | (_, (_, e)) when E.is_var e -> 
-
-                             StateVar.equal_state_vars 
-                               (E.state_var_of_expr e)
-                               v
-
-                           | _ -> false) 
-
-                         node.equations)
-                  in
-
-                  (debug lustreNode
-                    "Eliminating %a with %a"
-                    StateVar.pp_print_state_var v
-                    StateVar.pp_print_state_var v'
-                  in
-                  
-                  List.iter
-                    (fun (p, n, v'') -> E.set_state_var_instance v' p n v'')
-                    (E.get_state_var_instances v);
-
-                  (IdxTrie.add i v' call_returns', v :: vars_eliminated))
-
-                (* Variable not found in a variable alias equation *)
-                with Not_found -> 
-
-                    (IdxTrie.add i v call_returns', vars_eliminated))
-             
-             call_returns
-             (IdxTrie.empty, vars_eliminated)
-         in
-         { n with call_returns = call_returns' } :: calls, 
-         vars_eliminated')
-      ([], [])
-      node.calls
-  in
-  (*  
-  Format.printf
-    "@[<v>Elminated variables:@,%a@]@."
-    (pp_print_list (I.pp_print_ident false) "@,") 
-    vars_eliminated;
-*)
-
-  (* Remove eliminated variables from local variable declarations *)
-  let locals' = 
-    List.filter
-      (fun sv -> not (List.memq sv vars_eliminated))
-      node.locals
-  in
-
-  (* Remove eliminated equations *)
-  let equations' = 
-    List.filter
-      (function
-        | (_, (_, e)) when E.is_var e -> 
-          not (List.mem (E.state_var_of_expr e) vars_eliminated)
-        | _ -> true)
-      node.equations
-  in
-
-  { node with calls = calls'; locals = locals'; equations = equations' }
-
-
-(* Return all expressions of a node *)
-let exprs_of_node { equations; calls; asserts; props; contracts } =
-
-  (* Start with expressions in equations *)
-  let exprs_equations = 
-    List.fold_left 
-      (fun accum (_, (_, expr)) -> expr :: accum)
-      []
-      equations
-  in
-
-  (* Add expressions in calls *)
-  let exprs_calls = 
-    List.fold_left
-      (fun
-        accum
-        { call_clock = act_cond; call_inputs = args; call_defaults = inits } ->
-
-(*
-        (List.map (E.cur_expr_of_state_var E.cur_offset) args) @
-        (List.map (E.pre_term_of_state_var E.cur_offset) args) @
-         (* Add previous state expression of arguments *)
-         List.map 
-           (fun e -> 
-              (fst 
-                 ((E.mk_pre
-
-                     (* Immediately fail if expression under pre needs
-                        to be abstracted *)
-                     (fun _ -> assert false) [] e)))) 
-           args @ *)
-        (IdxTrie.values inits) @ 
-         accum)
-      exprs_equations
-      calls
-  in
-
-  (* Add expressions in assertions *)
-  let exprs_asserts = asserts @ exprs_calls in
-
-<<<<<<< HEAD
-  (* Add all the expressions appearing in the contract. *)
-  contracts
-  |> List.fold_left
-       ( fun list (_, _, reqs, ens) ->
-         reqs @ ens @ list )
-       exprs_asserts
-=======
-  (* Add expressions in assumptions *)
-  let exprs_requires = List.map snd requires @ exprs_asserts in
-
-  (* Add expressions in guarantees *)
-  let exprs_ensures = List.map snd ensures @ exprs_requires in
-
-  (* Return collected expressions *)
-  exprs_ensures
->>>>>>> b9864671
-
-
-(* Return all stateful variables from expressions in a node *)
-let stateful_vars_of_node
-    { inputs; outputs; observers; oracles; equations; calls; asserts; props } =
-
-  (* Input, output and oracle variables are always stateful *)
-  let stateful_vars =
-    add_to_svs
-      SVS.empty
-      ((IdxTrie.values inputs)
-       @ (IdxTrie.values outputs)
-       @ oracles 
-       @ observers)
-  in
-
-  (* Add stateful variables from equations *)
-  let stateful_vars = 
-    List.fold_left 
-      (fun accum (_, (_, expr)) -> 
-         SVS.union accum (E.stateful_vars_of_expr expr))
-      stateful_vars
-      equations
-  in
-
-  (* Add property variables *)
-  let stateful_vars = add_to_svs stateful_vars (List.map fst props) in
-
-  (* Add stateful variables from assertions *)
-  let stateful_vars = 
-    List.fold_left 
-      (fun accum expr -> 
-         SVS.union accum (E.stateful_vars_of_expr expr))
-      stateful_vars
-      asserts
-  in
-
-  (* Add variables from node calls *)
-  let stateful_vars = 
-    List.fold_left
-      (fun
-        accum
-        { call_returns = rets; 
-          call_observers = obs; 
-          call_clock = act_cond; 
-          call_inputs = args; 
-          call_defaults = inits } -> 
-
-        (SVS.union accum
-           (* Input and output variables are always stateful *)
-           (add_to_svs
-<<<<<<< HEAD
-              (match act_cond with
-               | Some var -> SVS.singleton var
-               | None -> SVS.empty)
-              (rets @ obs @ args))))
-=======
-
-              (* Variables in activation condition are always stateful *)
-              (E.state_vars_of_expr act_cond)
-
-              (* Input and output variables are always stateful *)
-              ((IdxTrie.values rets) @ 
-               obs @ 
-               (IdxTrie.values args)))))
->>>>>>> b9864671
-      stateful_vars
-      calls
-  in
-
-  stateful_vars
-
 (* Return name of the first node annotated with --%MAIN.  Raise
    [Not_found] if no node has a --%MAIN annotation or [Failure
    "find_main" if more than one node has a --%MAIN annotation.
@@ -1150,504 +589,389 @@
     | Some n -> n
 
 
-(* State variables in assertions *)
-let state_vars_in_asserts { asserts } =
+(* Return identifier of last node in list *)
+let rec ident_of_top = function 
   
-  (* Collect all state variables in each assertion *)
-  List.fold_left
-    (fun a e -> 
-       (SVS.elements
-          (LustreExpr.state_vars_of_expr e)) @ a)
-    []
-    asserts
-
-
-(* 
-  produces the set of all state variables contained in any of the nodes in the
-  given list 
+  | [] -> raise (Invalid_argument "ident_of_top")
+
+  | [{ name }] -> name 
+
+  | h :: tl -> ident_of_top tl
+
+(* ********************************************************************** *)
+(* Stateful variables                                                     *)
+(* ********************************************************************** *)
+
+
+(* Return state variables that occur as previous state variables *)
+let stateful_vars_of_expr { E.expr_step } = 
+
+  Term.eval_t
+    (function 
+
+      (* Previous state variables have negative offset *)
+      | Term.T.Var v when 
+          Var.is_state_var_instance v && 
+          Numeral.(Var.offset_of_state_var_instance v < E.cur_offset) -> 
+        
+        (function 
+          | [] -> 
+            SVS.singleton 
+              (Var.state_var_of_state_var_instance v)
+          | _ -> assert false)
+
+      | Term.T.Var _
+      | Term.T.Const _ -> 
+
+        (function 
+          | [] -> SVS.empty
+          | _ -> assert false)
+
+      | Term.T.App _ -> 
+
+        (function l -> 
+          List.fold_left 
+            SVS.union 
+            SVS.empty 
+            l)
+
+      | Term.T.Attr _ ->
+        (function | [s] -> s | _ -> assert false))
+    
+    (expr_step :> Term.t)
+
+
+(* Return all stateful variables from expressions in a node *)
+let stateful_vars_of_node
+    { inputs; 
+      oracles; 
+      outputs; 
+      observers; 
+      equations; 
+      calls; 
+      asserts; 
+      props; 
+      contracts } =
+
+  (* Input, oracle, output and observer variables are always stateful *)
+  let stateful_vars =
+    add_to_svs
+      SVS.empty
+      ((D.values inputs)
+       @ (D.values outputs)
+       @ oracles 
+       @ observers)
+  in
+
+  (* Add stateful variables from equations *)
+  let stateful_vars = 
+    List.fold_left
+      (fun  accum (_, _, expr) -> 
+         SVS.union accum (stateful_vars_of_expr expr))
+      stateful_vars
+      equations
+  in
+
+  (* Add property variables *)
+  let stateful_vars = add_to_svs stateful_vars (List.map fst props) in
+
+  (* Add stateful variables from contracts *)
+  let stateful_vars = 
+    List.fold_left 
+      (fun accum (_, _, requires, ensures) -> 
+         
+         (* Add stateful variables to accumulator *)
+         let aux expr_list accum = 
+           List.fold_left 
+             (fun accum expr ->
+                SVS.union accum (stateful_vars_of_expr expr))
+             accum
+             expr_list
+         in
+         
+         (* Add stateful variables from requires and ensures clauses *)
+         aux requires accum |> aux ensures)
+
+      stateful_vars
+      contracts
+  in
+
+  (* Add stateful variables from assertions *)
+  let stateful_vars = 
+    List.fold_left 
+      (fun accum expr -> 
+         SVS.union accum (stateful_vars_of_expr expr))
+      stateful_vars
+      asserts
+  in
+
+  (* Add variables from node calls *)
+  let stateful_vars = 
+    List.fold_left
+      (fun
+        accum
+        { call_clock; 
+          call_inputs; 
+          call_oracles;
+          call_outputs; 
+          call_observers; 
+          call_defaults } -> 
+
+        (SVS.union 
+
+           (* Add stateful variables from initial defaults *)
+           (List.fold_left 
+              (fun accum expr -> 
+                 SVS.union accum (stateful_vars_of_expr expr))
+              accum
+              (D.values call_defaults))
+              
+           (* Input and output variables are always stateful *)
+           (add_to_svs
+
+              (* Variables in activation condition are always stateful *)
+              (match call_clock with
+               | Some var -> SVS.singleton var
+               | None -> SVS.empty)
+
+              (* Input and output variables are always stateful *)
+              ((D.values call_inputs) @ 
+               call_oracles @
+               call_observers @ 
+               (D.values call_outputs)))))
+      stateful_vars
+      calls
+  in
+
+  stateful_vars
+
+(* ********************************************************************** *)
+(* State variable sources                                                 *)
+(* ********************************************************************** *)
+
+(* Source of a state variable *)
+type state_var_source =
+
+  (* Input stream *)
+  | Input
+
+  (* Output stream *)
+  | Output
+
+  (* Local defined stream *)
+  | Local
+
+  (* Local abstracted stream *)
+  | Abstract
+
+  (* Oracle input stream *)
+  | Oracle
+
+  (* Observer output stream *)
+  | Observer
+
+
+(* Pretty-print the source of a state variable *)
+let rec pp_print_state_var_source ppf = function
+  
+  | Input -> Format.fprintf ppf "input"
+
+  | Oracle -> Format.fprintf ppf "oracle"
+
+  | Output -> Format.fprintf ppf "output"
+
+  | Observer -> Format.fprintf ppf "observer"
+
+  | Local -> Format.fprintf ppf "local"
+
+  | Abstract -> Format.fprintf ppf "abstract"
+
+
+(* Map from a state variable to its source *)
+let state_var_source_map : state_var_source StateVar.StateVarHashtbl.t = 
+  StateVar.StateVarHashtbl.create 7
+
+
+(* Set source of state variable *)
+let set_state_var_source state_var source = 
+
+  (* Overwrite previous source *)
+  StateVar.StateVarHashtbl.replace
+    state_var_source_map 
+    state_var
+    source
+
+
+(* Get source of state variable *)
+let get_state_var_source state_var = 
+
+  StateVar.StateVarHashtbl.find
+    state_var_source_map 
+    state_var
+
+
+(* Return true if the state variable should be visible to the user,
+    false if it was created internally *)
+let state_var_is_visible state_var = 
+
+  match get_state_var_source state_var with
+
+    (* Oracle inputs and abstraced streams are invisible *)
+    | Observer 
+    | Oracle
+    | Abstract -> false
+
+    (* Inputs, outputs and defined locals are visible *)
+    | Input
+    | Output
+    | Local -> true
+
+
+(* Return true if the state variable is an input *)
+let state_var_is_input state_var = 
+  try
+    match get_state_var_source state_var with
+      | Input -> true
+      | _ -> false
+  with Not_found -> false
+
+
+(* Return true if the state variable is an output *)
+let state_var_is_output state_var = 
+  try
+    match get_state_var_source state_var with
+      | Output -> true
+      | _ -> false
+  with Not_found -> false
+
+
+(* Return true if the state variable is a local variable *)
+let state_var_is_local state_var = 
+  try
+    match get_state_var_source state_var with
+      | Local -> true
+      | _ -> false
+  with Not_found -> false
+
+    
+
+
+(* ********************************************************************** *)
+(* State variable maps                                                    *)
+(* ********************************************************************** *)
+
+
+(* Stream is identical to a stream in a node instance at position *)
+type state_var_instance = position * I.t * StateVar.t
+
+
+(* Map from state variables to identical state variables in other
+   scopes *)
+let state_var_instance_map : state_var_instance list StateVar.StateVarHashtbl.t = 
+  StateVar.StateVarHashtbl.create 7
+
+
+(* Return identical state variable in a node instance if any *)
+let get_state_var_instances state_var = 
+
+  try 
+
+    (* Read list of instances from the hash table *)
+    StateVar.StateVarHashtbl.find
+      state_var_instance_map 
+      state_var
+
+  (* Return empty list *)
+  with Not_found -> []
+
+
+(* State variable is identical to a state variable in a node instance *)
+let set_state_var_instance state_var pos node state_var' = 
+
+  (* Get instances of state variable, may return the empty list *)
+  let instances = get_state_var_instances state_var in
+
+  (* Add to instances of state variable *)
+  let instances' =
+
+    (* Check if instance already known *)
+    if List.mem (pos, node, state_var') instances then 
+
+      (* Do not create duplicates *)
+      instances 
+
+    else 
+
+      (* Add new instance *)
+      (pos, node, state_var') :: instances 
+
+  in
+
+  (* Overwrite previous instances with modified list *)
+  StateVar.StateVarHashtbl.replace
+    state_var_instance_map 
+    state_var
+    instances'
+
+
+
+(*
+
+(* Return all expressions of a node *)
+let exprs_of_node { equations; calls; asserts; props; contracts } =
+
+  (* Start with expressions in equations *)
+  let exprs_equations = 
+    List.fold_left 
+      (fun accum (_, (_, expr)) -> expr :: accum)
+      []
+      equations
+  in
+
+  (* Add expressions in calls *)
+  let exprs_calls = 
+    List.fold_left
+      (fun
+        accum
+        { call_clock = act_cond; call_inputs = args; call_defaults = inits } ->
+
+(*
+        (List.map (E.cur_expr_of_state_var E.cur_offset) args) @
+        (List.map (E.pre_term_of_state_var E.cur_offset) args) @
+         (* Add previous state expression of arguments *)
+         List.map 
+           (fun e -> 
+              (fst 
+                 ((E.mk_pre
+
+                     (* Immediately fail if expression under pre needs
+                        to be abstracted *)
+                     (fun _ -> assert false) [] e)))) 
+           args @ *)
+        (IdxTrie.values inits) @ 
+         accum)
+      exprs_equations
+      calls
+  in
+
+  (* Add expressions in assertions *)
+  let exprs_asserts = asserts @ exprs_calls in
+
+  (* Add all the expressions appearing in the contract. *)
+  contracts
+  |> List.fold_left
+       ( fun list (_, _, reqs, ens) ->
+         reqs @ ens @ list )
+       exprs_asserts
+
 *)
-let state_vars_of_node (node : t) =
-  
-  (* the set of all state variables in this nodes locals, outputs, & inputs *)
-  let ret = 
-    List.fold_left 
-      (fun acc (sv,_) -> SVS.add sv acc) 
-      SVS.empty 
-      (node.locals @ node.outputs @ node.inputs)
-  in
-
-  (* ret with oracles added *)
-  List.fold_left
-    (fun acc sv -> SVS.add sv acc)
-    ret
-    (node.oracles @ node.observers)
-
-
-(* Execption for reduce_to_coi: need to reduce node first *)
-exception Push_node of I.t
-
-
-(* Reduce list of nodes to cone of influence 
-
-   Keep a stack of nodes to reduce, each entry on the stack is a tuple
-   containing the set of state variables in the cone of influence, the
-   set of state variables alread seen
-*)
-let rec reduce_to_coi' nodes accum : (StateVar.t list * StateVar.t list * t * t) list -> t list = function 
-
-  | [] -> 
-
-    (* Eliminate all unused nodes from accumulator and return *)
-    accum
-
-
-  (* All dependencies for this node processed, add to accumulator *)
-  | ([], 
-     sv_visited, 
-     ({ outputs; 
-        inputs; 
-        oracles;
-        observers;
-        locals; 
-        equations;
-        asserts; 
-        props;
-        contracts;
-        is_main; 
-        output_input_dep;
-        fresh_state_var_index } as node_orig), 
-     ({ name = node_name } as node_coi)) :: ntl -> 
-
-    (* Eliminate unused inputs, outputs and locals, record indexes of
-       eliminated inputs and outputs and reduce signature *)
-    let node_coi' = 
-
-      { node_coi with 
-
-          (* Keep signature of node even if variables are not
-             constrained any more *)
-          outputs = outputs;
-          inputs = inputs;
-          oracles = oracles;
-          observers = observers;
-          output_input_dep = output_input_dep;
-          observer_input_dep = observer_input_dep;
-
-          (* Keep only local variables with definitions *)
-          locals = 
-            List.filter
-              (fun sv -> 
-                 List.exists (StateVar.equal_state_vars sv) sv_visited) 
-              locals;
-
-          (* Keep assertions, properties and main annotations *)
-          asserts = asserts;
-
-          (* Keep only property variables with definitions *)
-          props = props;
-
-          contracts = contracts;
-          
-          is_main = is_main;
-          fresh_state_var_index = fresh_state_var_index }
-
-    in
-
-    reduce_to_coi'
-      nodes
-      (node_coi' :: accum)
-      ntl
-
-
-  (* Head of state variable list has been visited, its dependent state
-     variables are either in [state_var] or [sv_visited] *)
-  | (state_var :: svtl, sv_visited, ({ name = node_name } as node_orig), node_coi) :: ntl 
-    when List.mem state_var sv_visited -> 
-
-    (* Continue with next state variable of node *)
-    reduce_to_coi' 
-      nodes 
-      accum
-      ((svtl, sv_visited, node_orig, node_coi) :: ntl)
-
-
-  (* Head of state variable list has not been seen *)
-  | ((state_var :: svtl), 
-     sv_visited, 
-     ({ name = node_name } as node_orig), 
-     node_coi) :: ntl as nl -> 
-
-    try 
-
-      (* Need to have all nodes with variables this variable
-         instantiates *)
-      List.iter
-        (fun (_, n, sv') -> 
-           
-           (debug lustreNode
-               "State variable %a is an instance of %a"
-               StateVar.pp_print_state_var state_var
-               StateVar.pp_print_state_var sv'
-            in
-            
-            if 
-              
-              (* Called node is sliced already? *)
-              not (exists_node_of_name n accum) &&
-
-                (* Called node is not sliced away *)
-                (exists_node_of_name n accum)
-                
-            then 
-              
-              (debug lustreNode
-                  "State variable %a is an instance of %a, slicing %a first"
-                  StateVar.pp_print_state_var state_var
-                  StateVar.pp_print_state_var sv'
-                  (I.pp_print_ident false) n
-               in
-               
-               (* Slice called node first *)
-               raise (Push_node n))))
-
-        (E.get_state_var_instances state_var);
-
-      (* Copy node call from original node to reduced node, do not
-         modify original node, because additional variables may be found
-         to be in the cone of influence *)
-      let calls_coi', svtl, sv_visited' =
-
-        try 
-
-          (
-
-            let 
-              ({ call_returns = call_outputs;
-                 call_observers = call_observers;
-                 call_clock = call_act;
-                 call_node_name = call_name;
-                 call_inputs = call_inputs;
-                 call_defaults = call_defaults } as call_coi) =
-
-              (* Find variable in result of a node call *)
-              List.find 
-                (fun { call_returns; call_observers } -> 
-                   IdxTrie.exists
-                     (fun _ sv -> StateVar.equal_state_vars state_var sv) 
-                     call_returns 
-                   ||
-                   List.exists 
-                     (fun sv ->  StateVar.equal_state_vars state_var sv)
-                     call_observers) 
-                node_orig.calls
-            in
-
-            if 
-
-              (* Called node is sliced already? *)
-              List.exists 
-                (function { name } -> name = call_name)
-                accum
-
-            then 
-
-              (* All variables in inputs and defaults are in cone of
-                 influence *)
-              let svtl' = 
-                List.fold_left
-                  (fun a e -> 
-                     (SVS.elements
-                        (LustreExpr.state_vars_of_expr e)) @ a)
-<<<<<<< HEAD
-                  ((match call_act with Some v -> v :: svtl | _ -> svtl)
-                   @ call_inputs)
-                  call_defaults
-=======
-                  (IdxTrie.values call_inputs @ svtl)
-                  (call_act :: IdxTrie.values call_defaults)
->>>>>>> b9864671
-              in
-
-              (* Add called node to sliced node *)
-              (call_coi :: node_coi.calls), 
-              svtl', 
-              (IdxTrie.values call_outputs @
-               call_observers @ 
-               sv_visited)
-
-            else
-
-              (* Slice called node first *)
-              raise (Push_node call_name)
-
-          )            
-
-        (* Variable is not an output of a node call *)
-        with Not_found -> node_coi.calls, svtl, sv_visited
-
-      in
-
-      (* Copy equation from original node to reduced node and add
-           variables to stack *)
-      let equations_coi', svtl, sv_visited' = 
-
-        try 
-
-          (* Get definition of state variable *)
-          let state_var_indexes, state_var_def = 
-            List.assoc state_var node_orig.equations 
-          in
-
-          (* Add definition of variable *)
-          let equations_coi' = 
-            (state_var, (state_var_indexes, state_var_def)) ::
-            node_coi.equations 
-          in
-
-          (* All variables in defintion are in cone of influence *)
-          let svtl' = 
-            (SVS.elements
-               (LustreExpr.state_vars_of_expr state_var_def)) @ svtl
-          in
-
-          (* Return with equation added and new variables in cone of
-             influence *)
-          equations_coi', svtl', (state_var :: sv_visited')
-
-        (* Variable is not defined in an equation *)
-        with Not_found -> 
-
-          (* Keep previous equations *)
-          node_coi.equations, svtl, sv_visited'
-
-      in
-
-      (* Add to equations, assertions and contract containing the
-         variable to cone of influence *)
-      let node_coi' = 
-        { node_coi with 
-            equations = equations_coi'; 
-            calls = calls_coi' }
-      in
-
-      (* Continue with next variable, mark this variable as visited *)
-      reduce_to_coi' 
-        nodes
-        accum
-        ((svtl, sv_visited', node_orig, node_coi') :: ntl)
-
-    with Push_node push_name ->
-      
-      (* Outputs and observers of node *)
-      let { outputs = push_node_outputs; 
-            observers = push_node_observers } as push_node = 
-
-        try 
-
-          (* Find node by name *)
-          node_of_name push_name nodes 
-
-        with Not_found -> assert false 
-          
-      in 
-
-      (* Reduce called node first, then revisit calling node *)
-      reduce_to_coi' 
-        nodes
-        accum
-        ((IdxTrie.fold 
-            (fun _ v a -> v :: a) 
-            push_node_outputs 
-            (push_node_observers @ 
-             (state_vars_in_asserts push_node)), 
-          [], 
-          push_node,
-          (empty_node push_name)) :: nl)
-
-(* 
-  produces the set of all state variables contained in any of the nodes in the
-  given list 
-*)
-let state_vars_of_node (node : t) =
-
-  (* the set of all state variables in this nodes locals, outputs, & inputs *)
-  let ret = 
-    IdxTrie.fold
-      (fun _ v a -> SVS.add v a)
-      node.inputs
-      (IdxTrie.fold
-         (fun _ v a -> SVS.add v a)
-         node.outputs
-         SVS.empty)
-  in
-
-  (* ret with oracles added *)
-  List.fold_left
-    (fun acc sv -> SVS.add sv acc)
-    ret
-    (node.locals @ node.oracles @ node.observers)
-
-(* 
-Given that [nodes] is the set of nodes in the lustre program and
-[main_name] is the name of the main node, return a map which
-maps the identifier of each property and assert stream to the
-a list of all nodes in that assert or property's cone of influence.   
-*)
-let reduce_to_separate_property_cois nodes main_name =
-  
-  let nodes' = 
-    List.fold_right
-      (fun node accum -> compute_output_input_dep accum node :: accum)
-      nodes
-      []
-  in
-
-  try 
-
-    (* Main node and its properties *)
-    let main_node = node_of_name main_name nodes' in
-
-    (* State variables in properties *)
-    let state_vars = 
-      main_node.props @ (state_vars_in_asserts main_node)
-    in
-
-    (* return the cone of influence of state variable [sv] *)
-    let get_state_var_coi sv =
-      List.rev
-        (reduce_to_coi' 
-           nodes'
-           []
-           [([sv], [], main_node, (empty_node main_name))])      
-    in
-
-    (* add [sv]'s coi to [coi_map], topologically sorting the equations 
-       of each node in the coi *)
-    let fold_sv coi_map sv =
-      let coi = get_state_var_coi sv in
-      let coi' = List.map (equations_order_by_dep coi) coi in
-      SVMap.add sv coi' coi_map
-    in
-
-    List.fold_left fold_sv SVMap.empty state_vars 
-
-  with Not_found -> 
-
-    raise 
-      (Invalid_argument
-         (Format.asprintf
-            "Main node %a not found."
-            (I.pp_print_ident false) main_name))
-
-
-(* Reduce set of nodes to cone of influence of given state variables *)
-let reduce_to_coi nodes main_name state_vars = 
-  
-    debug lustreNode
-      "@[<v>reduce_to_coi nodes'@,%a@]"
-      (pp_print_list (pp_print_node false) "@,") nodes
-    in
+
+
+
     
-  (* Compute input output dependencies for all nodes *)
-  let nodes' = 
-    List.fold_right
-      (fun node accum -> compute_output_input_dep accum node :: accum)
-      (List.rev nodes)
-      []
-  in
-
-  try 
-
-    (* Get main node by its identifier *)
-    let main_node = node_of_name main_name nodes' in
-
-    (* Variables in assertions are always in the cone of influence *)
-    let state_vars' = 
-      state_vars @ (state_vars_in_asserts main_node)
-    in
-
-    (* Call recursive function with initial arguments *)
-    let nodes'' =
-      List.rev
-        (reduce_to_coi' 
-           nodes'
-           []
-           [(state_vars', [], main_node, (empty_node main_name))])
-    in
-
-    debug lustreNode
-      "@[<v>reduce_to_coi nodes''@,%a@]"
-      (pp_print_list (pp_print_node false) "@,") nodes''
-    in
-    
-    (* Return node with equations in topological order *)
-    List.fold_right
-      (fun node accum -> equations_order_by_dep nodes'' node :: accum)
-      nodes''
-      []
-    
-  with Not_found -> 
-
-    raise 
-      (Invalid_argument
-         (Format.asprintf
-            "Main node %a not found."
-            (I.pp_print_ident false) main_name))
-
-
-(* Reduce set of nodes to cone of influence of properties of main node *)
-let reduce_wo_coi nodes main_name = 
-
-  (* Get properties of main node *)
-  let main_node = node_of_name main_name nodes in
-
-  reduce_to_coi
-    nodes 
-    main_name
-    (SVS.elements (state_vars_of_node main_node))
-
-
-(* Reduce set of nodes to cone of influence of properties of main node *)
-let reduce_to_props_coi nodes main_name = 
-
-  (* Get properties of main node *)
-  let { props; contracts; observers; inputs; outputs; locals } as main_node = 
-    node_of_name main_name nodes 
-  in
-
-  match 
-
-    List.fold_left
-      (fun accum (state_var, prop_source) -> match prop_source with 
-
-         (* Property annotations, contracts and generated constraints
-            are in the cone of influence *)
-         | TermLib.PropAnnot _ 
-         | TermLib.SubRequirement _
-         | TermLib.Generated _ -> state_var :: accum
-
-         (* Properties instantiated from subnodes are not *)
-         | TermLib.Instantiated _-> accum) 
-      []
-      props 
-
-  with
-    
-    (* No properties, don't reduce *)
-    | [] -> reduce_wo_coi nodes main_name
-              
-    (* Reduce to cone of influence of all properties *)
-    | props' -> 
-(*      
-      let props' = 
-      SVS.elements 
-        (SVS.union
-           (svs_of_list (List.map fst props))
-           (svs_of_list observers))
-      in
-  *)    
-      reduce_to_coi nodes main_name props'
-        
+
+
+
       
 (* 
    Local Variables:
