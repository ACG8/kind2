--- conflicted
+++ resolved
@@ -141,7 +141,7 @@
     (channel, 
      curdir, 
      { lexbuf with 
-         Lexing.lex_buffer = String.copy lexbuf.Lexing.lex_buffer}) :: 
+         Lexing.lex_buffer = Bytes.copy lexbuf.Lexing.lex_buffer}) :: 
       !lexbuf_stack;
   
   (* Flush lexing buffer *)
@@ -234,8 +234,6 @@
       
       (* Assertion *)
       ("assert", ASSERT);
-      ("assume", ASSUME);
-      ("guarantee", GUARANTEE);
       
       (* Boolean operators *)
       ("true", TRUE);
@@ -365,8 +363,7 @@
   | '{' { LCURLYBRACKET }
   | '}' { RCURLYBRACKET }
   | '}' { RCURLYBRACKET }
-(*  | "[|" { LARRAYBRACKET } *)
-(*  | "|]" { RARRAYBRACKET } *)
+  | '%' { PERCENT }
   | '|' { PIPE }
   | "<<" { LPARAMBRACKET } 
   | ">>" { RPARAMBRACKET } 
@@ -461,7 +458,6 @@
         | _ -> (Format.printf "Warning: unknown annotation %s skipped@." p; 
                 skip_to_eol lexbuf ) }
 
-<<<<<<< HEAD
   (* Contract *)
   | "@" (id as p) 
         { match p with
@@ -478,8 +474,6 @@
           | _ -> (Format.printf "Warning: unknown contract %s skipped@." p; 
                   skip_to_eol lexbuf ) }
 
-=======
->>>>>>> b9864671
   (* Count new line and resume *)
   | newline { Lexing.new_line lexbuf; token lexbuf } 
 
