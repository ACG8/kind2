--- conflicted
+++ resolved
@@ -1017,25 +1017,16 @@
 (* Kind modules *)
 type kind_module = 
   [ `IC3 
-<<<<<<< HEAD
   | `BMC
   | `IND
-=======
-  | `BMC 
-  | `IND 
->>>>>>> 7cb88786
   | `IND2
   | `INVGEN
   | `INVGENOS
   | `C2I
   | `Interpreter
-<<<<<<< HEAD
+  | `Supervisor
   | `Parser
-  | `Certif]
-=======
-  | `Supervisor
-  | `Parser ]
->>>>>>> 7cb88786
+  | `Certif  ]
 
 
 (* Pretty-print the type of the process *)
@@ -1062,15 +1053,9 @@
  | `BMC -> "bmc"
  | `IND -> "ind"
  | `IND2 -> "ind2"
-<<<<<<< HEAD
- | `INVGEN -> "inv"
- | `INVGENOS -> "invos"
- | `INVMAN -> "man"
-=======
  | `INVGEN -> "invgents"
  | `INVGENOS -> "invgenos"
  | `C2I -> "c2i"
->>>>>>> 7cb88786
  | `Interpreter -> "interp"
  | `Supervisor -> "super"
  | `Parser -> "parse"
