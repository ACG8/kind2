--- conflicted
+++ resolved
@@ -206,12 +206,9 @@
   (** Send short names to SMT solver *)
   val short_names : unit -> bool
 
-<<<<<<< HEAD
   (** Change sending of short names to SMT solver *)
   val set_short_names : bool -> unit
 
-=======
->>>>>>> be4f535f
   (** Executable of Z3 solver *)
   val z3_bin : unit -> string
 
